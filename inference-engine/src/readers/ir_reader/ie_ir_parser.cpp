// Copyright (C) 2018-2020 Intel Corporation
// SPDX-License-Identifier: Apache-2.0
//

#include "ie_ir_parser.hpp"

#include <ie_memcpy.h>

#include <typeinfo>
#include <unordered_set>
#include <algorithm>
#include <deque>
#include <map>
#include <memory>
#include <ngraph/ngraph.hpp>
#include <set>
#include <sstream>
#include <string>
#include <vector>
#include <ngraph/op/strided_slice.hpp>
#include <ngraph/op/not_equal.hpp>
#include <ngraph/ops.hpp>
#include <ngraph/opsets/opset.hpp>
#include <ngraph/opsets/opset2.hpp>
#include <ngraph/opsets/opset3.hpp>
#include <ngraph/variant.hpp>

#include <cpp/ie_cnn_network.h>
#include "ie_blob_stream.hpp"
#include "details/caseless.hpp"
#include "ie_ngraph_utils.hpp"
#include "generic_ie.hpp"
#include "precision_utils.h"
#include "blob_factory.hpp"

using namespace InferenceEngine;
using namespace XMLParseUtils;

IRParser::IRParser(size_t version): IRParser(version, {}) {}
IRParser::IRParser(size_t version, const std::vector<InferenceEngine::IExtensionPtr>& exts) {
    switch (version) {
    case 10:
        parser = std::make_shared<V10Parser>(exts);
        break;
    default:
        THROW_IE_EXCEPTION << "Unsupported IR version: " << version;
    }
}

std::shared_ptr<ICNNNetwork> IRParser::parse(const pugi::xml_node& root, const Blob::CPtr& weights) {
    return parser->parse(root, weights);
}

/**
 * Hold original blob in order to avoid situations when original blob is allocated on stack
 */
class WeightsHolderBlob : public TBlob<uint8_t> {
    Blob::CPtr originBlob;

public:
    explicit WeightsHolderBlob(const Blob::CPtr& weights) :
        TBlob<uint8_t>(weights->getTensorDesc(),
                       weights->cbuffer().as<uint8_t*>()),
        originBlob(weights) { }
};

<<<<<<< HEAD
std::shared_ptr<ICNNNetwork> CNNParser::parse(const pugi::xml_node& root, const Blob::CPtr& weights) {
    auto getBlobStream = [](std::istream& binStream) {
        details::BlobStream* blobStream = dynamic_cast<details::BlobStream*>(&binStream);
        if (blobStream == nullptr) {
            details::BlobStream helper({});
            std::string typeStream = typeid(binStream).name();
            std::string typeBlobStream = typeid(helper).name();
            if (typeStream == typeBlobStream)
                blobStream = static_cast<details::BlobStream*>(&binStream);
        }
        return blobStream;
    };
    details::CNNNetReaderImpl reader(std::make_shared<details::V2FormatParserCreator>());
    ResponseDesc resp;
    StatusCode ret = reader.ReadNetwork(root, &resp);
    if (ret != OK)
        THROW_IE_EXCEPTION << resp.msg;
    TBlob<uint8_t>::Ptr weightsPtr = TBlob<uint8_t>::Ptr(new WeightsHolderBlob(weights));

    ret = reader.SetWeights(weightsPtr, &resp);
    if (ret != OK)
        THROW_IE_EXCEPTION << resp.msg;
    return reader.getNetwork();
}

=======
>>>>>>> 91ec9468
V10Parser::V10Parser(const std::vector<IExtensionPtr>& exts) {
    // Load default opsets
    opsets["opset1"] = ngraph::get_opset1();
    opsets["opset2"] = ngraph::get_opset2();
    opsets["opset3"] = ngraph::get_opset3();
    opsets["opset4"] = ngraph::get_opset4();

    // Load custom opsets
    for (const auto& ext : exts) {
        std::map<std::string, ngraph::OpSet> extOpsets = ext->getOpSets();
        for (const auto& it : extOpsets) {
            if (opsets.find(it.first) != opsets.end())
                THROW_IE_EXCEPTION << "Cannot add opset with name: " << it.first << ". Opset with the same name already exists.";
            opsets[it.first] = it.second;
        }
    }
}

std::shared_ptr<ICNNNetwork> V10Parser::parse(const pugi::xml_node& root, const Blob::CPtr& weights) {
    using node_params = struct {
        pugi::xml_node xml;
        GenericLayerParams params;
    };
    std::map<size_t, node_params> params;

    std::vector<size_t> outputs;
    std::unordered_set<std::string> opName;

    // Read all layers and store their parameters in params map
    FOREACH_CHILD(node, root.child("layers"), "layer") {
        auto node_param = parseGenericParams(node);
        if (opName.find(node_param.name) != opName.end())
            THROW_IE_EXCEPTION << "Invalid IR! " << node_param.name << " name is not unique!";
        opName.insert(node_param.name);
        params[node_param.layerId] = {node, node_param};
        if (node_param.type == "Result" || node_param.type == "Assign") {
            outputs.push_back(node_param.layerId);
        }
    }

    using edge = struct { size_t fromLayerId, fromPortId, toPortId; };
    std::map<size_t, std::vector<edge>> edges;
    std::map<size_t, std::shared_ptr<ngraph::Node>> id_to_node;

    // Read all edges and store them for further usage
    FOREACH_CHILD(_ec, root.child("edges"), "edge") {
        size_t fromLayer = GetUIntAttr(_ec, "from-layer");
        size_t fromPort = GetUIntAttr(_ec, "from-port");
        size_t toLayer = GetUIntAttr(_ec, "to-layer");
        size_t toPort = GetUIntAttr(_ec, "to-port");
        edges[toLayer].push_back({fromLayer, fromPort, toPort});
    }

    // Run DFS starting from outputs to get nodes topological order
    std::set<size_t> used;
    std::vector<size_t> order;
    std::function<void(size_t)> dfs = [&edges, &order, &used, &dfs](const size_t id) {
        if (used.count(id)) return;
        used.insert(id);
        for (auto& edge : edges[id]) {
            dfs(edge.fromLayerId);
        }
        order.push_back(id);
    };
    std::for_each(outputs.begin(), outputs.end(), dfs);

    ngraph::ParameterVector parameter_nodes;
    ngraph::ResultVector result_nodes;
    ngraph::NodeVector allNodes;
    std::vector<std::shared_ptr<ngraph::op::Assign>> assign_nodes;
    std::map<std::string, std::shared_ptr<ngraph::Node>> variable_id_to_read_value;

    //  Following topological order create nGraph operations
    for (auto& layer_id : order) {
        auto& p = params[layer_id];
        ngraph::OutputVector inputs(edges[layer_id].size());
        for (auto& e : edges[layer_id]) {
            auto input_node = id_to_node[e.fromLayerId];
            if (!input_node) {
                THROW_IE_EXCEPTION << "Attempt to access node " << e.fromLayerId << " that not in graph.";
            }
            auto& p_output = params[e.fromLayerId].params;
            if (p.params.getRealInputPortId(e.toPortId) >= inputs.size())
                THROW_IE_EXCEPTION << p.params.type << " layer " << p.params.name << " with id: " << p.params.layerId
                    << " is inconsistent!";
            inputs[p.params.getRealInputPortId(e.toPortId)] =
                input_node->output(p_output.getRealOutputPortId(e.fromPortId));
        }

        auto node = createNode(inputs, p.xml, weights, p.params);
        id_to_node[layer_id] = node;

        // Check that output shape after nGraph node validation the same as in IR
        // because IR always right!
        // Temporary disabled!
        //        for (size_t i = 0; i < p.params.outputPorts.size(); ++i) {
        //            if (p.params.outputPorts[i].dims != node->output(i).get_shape()) {
        //                THROW_IE_EXCEPTION << "Shape after nGraph infer " <<
        //                details::dumpVec(node->output(i).get_shape())
        //                                   << " differ from IR shapes: " <<
        //                                   details::dumpVec(p.params.outputPorts[i].dims);
        //            }
        //        }

        if (auto parameter_node = std::dynamic_pointer_cast<ngraph::op::Parameter>(node)) {
            parameter_nodes.emplace_back(parameter_node);
        }

        if (auto result_node = std::dynamic_pointer_cast<ngraph::op::Result>(node)) {
            result_nodes.emplace_back(result_node);
        }

        if (auto assign_node = std::dynamic_pointer_cast<ngraph::op::Assign>(node)) {
            assign_nodes.emplace_back(assign_node);
        }

        if (auto read_value_node = std::dynamic_pointer_cast<ngraph::op::ReadValue>(node)) {
            variable_id_to_read_value[read_value_node->get_variable_id()] = read_value_node;
        }
        allNodes.emplace_back(node);
    }

    ::ngraph::op::GenericIE::DisableReshape noReshape(allNodes);
    auto function = std::make_shared<ngraph::Function>(result_nodes, parameter_nodes, GetStrAttr(root, "name", ""));
    if (!result_nodes.empty()) {
        for (const auto& assign : assign_nodes) {
            assign->add_control_dependency(variable_id_to_read_value.at(assign->get_variable_id()));
            // often Assign node is a leaf of the graph, we add control_dependency for one of the results
            // to make Assign node visible for traversals get_ops(), get_ordered_ops()
            result_nodes[0]->add_control_dependency(assign);
        }
    }
    return CNNNetwork(function);
}

V10Parser::GenericLayerParams V10Parser::parseGenericParams(const pugi::xml_node& node) {
    const auto parsePort = [](const pugi::xml_node& parentNode,
                              const GenericLayerParams& params,
                              bool input) -> GenericLayerParams::LayerPortData {
        GenericLayerParams::LayerPortData port;

        port.portId = GetIntAttr(parentNode, "id");

        for (auto node = parentNode.child("dim"); !node.empty(); node = node.next_sibling("dim")) {
            size_t dim = 0;
            const pugi::char_t* dimVal = node.child_value();
            std::stringstream ss(dimVal);
            if (!(ss >> dim) || dim == 0) {
                THROW_IE_EXCEPTION << "dimension (" << dimVal << ") in node " << node.name()
                                   << " must be a positive integer: at offset " << node.offset_debug();
            }
            port.dims.push_back(dim);
        }

        ngraph::element::Type type(ngraph::element::Type_t::undefined);
        // Input port hasn't precision
        if (!input) {
            const std::string& preStr = GetStrAttr(parentNode, "precision");
            type = InferenceEngine::details::convertPrecision(preStr);
        }
        port.precision = type;
        return port;
    };
    GenericLayerParams params;

    params.layerId = GetIntAttr(node, "id");
    params.version = GetStrAttr(node, "version");

    params.type = XMLParseUtils::GetStrAttr(node, "type");

    params.name = GetStrAttr(node, "name");

    auto outNode = node.child("output");
    if (!outNode.empty()) {
        FOREACH_CHILD(_cn, outNode, "port") {
            params.outputPorts.emplace_back(parsePort(_cn, params, false));
        }
    }
    auto inpNode = node.child("input");
    if (!inpNode.empty()) {
        FOREACH_CHILD(_cn, inpNode, "port") {
            params.inputPorts.emplace_back(parsePort(_cn, params, true));
        }
    }
    return params;
}

bool V10Parser::LayerBaseCreator::shouldCreate(const std::string& nodeType) const {
    InferenceEngine::details::CaselessEq<std::string> comparator;
    return comparator(nodeType, type);
}

std::shared_ptr<ngraph::Node> V10Parser::createNode(const std::vector<ngraph::Output<ngraph::Node>>& inputs,
                                                    const pugi::xml_node& node, const Blob::CPtr& weights,
                                                    const GenericLayerParams& params) {
    static std::vector<std::shared_ptr<LayerBaseCreator>> creators = {
        std::make_shared<LayerCreator<ngraph::op::Abs>>("Abs"),
        std::make_shared<LayerCreator<ngraph::op::Acos>>("Acos"),
        std::make_shared<LayerCreator<ngraph::op::v1::Add>>("Add"),
        std::make_shared<LayerCreator<ngraph::op::Asin>>("Asin"),
        std::make_shared<LayerCreator<ngraph::op::Atan>>("Atan"),
        std::make_shared<LayerCreator<ngraph::op::v1::AvgPool>>("AvgPool"),
        std::make_shared<LayerCreator<ngraph::op::BatchNormInference>>("BatchNormInference"),
        std::make_shared<LayerCreator<ngraph::op::Ceiling>>("Ceiling"),
        std::make_shared<LayerCreator<ngraph::op::Clamp>>("Clamp"),
        std::make_shared<LayerCreator<ngraph::op::Concat>>("Concat"),
        std::make_shared<LayerCreator<ngraph::op::Constant>>("Const"),
        std::make_shared<LayerCreator<ngraph::op::Convert>>("Convert"),
        std::make_shared<LayerCreator<ngraph::op::CTCGreedyDecoder>>("CTCGreedyDecoder"),
        std::make_shared<LayerCreator<ngraph::op::ReverseSequence>>("ReverseSequence"),
        std::make_shared<LayerCreator<ngraph::op::Cos>>("Cos"),
        std::make_shared<LayerCreator<ngraph::op::Cosh>>("Cosh"),
        std::make_shared<LayerCreator<ngraph::op::DetectionOutput>>("DetectionOutput"),
        std::make_shared<LayerCreator<ngraph::op::v1::DeformableConvolution>>("DeformableConvolution"),
        std::make_shared<LayerCreator<ngraph::op::v1::DeformablePSROIPooling>>("DeformablePSROIPooling"),
        std::make_shared<LayerCreator<ngraph::op::v1::Divide>>("Divide"),
        std::make_shared<LayerCreator<ngraph::op::SpaceToDepth>>("SpaceToDepth"),
        std::make_shared<LayerCreator<ngraph::op::DepthToSpace>>("DepthToSpace"),
        std::make_shared<LayerCreator<ngraph::op::v1::Subtract>>("Subtract"),
        std::make_shared<LayerCreator<ngraph::op::MatMul>>("MatMul"),
        std::make_shared<LayerCreator<ngraph::op::v1::Broadcast>>("Broadcast"),
        std::make_shared<LayerCreator<ngraph::op::v1::Reshape>>("Reshape"),
        std::make_shared<LayerCreator<ngraph::op::v1::StridedSlice>>("StridedSlice"),
        std::make_shared<LayerCreator<ngraph::op::Elu>>("ELU"),
        std::make_shared<LayerCreator<ngraph::op::Exp>>("Exp"),
        std::make_shared<LayerCreator<ngraph::op::Erf>>("Erf"),
        std::make_shared<LayerCreator<ngraph::op::FakeQuantize>>("FakeQuantize"),
        std::make_shared<LayerCreator<ngraph::op::Floor>>("Floor"),
        std::make_shared<LayerCreator<ngraph::op::v1::Gather>>("Gather"),
        std::make_shared<LayerCreator<ngraph::op::v1::GatherTree>>("GatherTree"),
        std::make_shared<LayerCreator<ngraph::op::v1::Greater>>("Greater"),
        std::make_shared<LayerCreator<ngraph::op::v1::GreaterEqual>>("GreaterEqual"),
        std::make_shared<LayerCreator<ngraph::op::v1::Convolution>>("Convolution"),
        std::make_shared<LayerCreator<ngraph::op::v1::GroupConvolution>>("GroupConvolution"),
        std::make_shared<LayerCreator<ngraph::op::v1::ConvolutionBackpropData>>("ConvolutionBackpropData"),
        std::make_shared<LayerCreator<ngraph::op::v1::GroupConvolutionBackpropData>>("GroupConvolutionBackpropData"),
        std::make_shared<LayerCreator<ngraph::op::v1::BinaryConvolution>>("BinaryConvolution"),
        std::make_shared<LayerCreator<ngraph::op::GRN>>("GRN"),
        std::make_shared<LayerCreator<ngraph::op::HardSigmoid>>("HardSigmoid"),
        std::make_shared<LayerCreator<ngraph::op::Interpolate>>("Interpolate"),
        std::make_shared<LayerCreator<ngraph::op::Log>>("Log"),
        std::make_shared<LayerCreator<ngraph::op::SquaredDifference>>("SquaredDifference"),
        std::make_shared<LayerCreator<ngraph::op::v1::Less>>("Less"),
        std::make_shared<LayerCreator<ngraph::op::v1::LessEqual>>("LessEqual"),
        std::make_shared<LayerCreator<ngraph::op::v1::Equal>>("Equal"),
        std::make_shared<LayerCreator<ngraph::op::v1::NotEqual>>("NotEqual"),
        std::make_shared<LayerCreator<ngraph::op::v1::FloorMod>>("FloorMod"),
        std::make_shared<LayerCreator<ngraph::op::v1::Select>>("Select"),
        std::make_shared<LayerCreator<ngraph::op::LRN>>("LRN"),
        std::make_shared<LayerCreator<ngraph::op::MVN>>("MVN"),
        std::make_shared<LayerCreator<ngraph::op::LSTMCell>>("LSTMCell"),
        std::make_shared<LayerCreator<ngraph::op::v1::MaxPool>>("MaxPool"),
        std::make_shared<LayerCreator<ngraph::op::v1::Maximum>>("Maximum"),
        std::make_shared<LayerCreator<ngraph::op::v1::Minimum>>("Minimum"),
        std::make_shared<LayerCreator<ngraph::op::v1::Multiply>>("Multiply"),
        std::make_shared<LayerCreator<ngraph::op::Negative>>("Negative"),
        std::make_shared<LayerCreator<ngraph::op::v1::NonMaxSuppression>>("NonMaxSuppression"),
        std::make_shared<LayerCreator<ngraph::op::NormalizeL2>>("NormalizeL2"),
        std::make_shared<LayerCreator<ngraph::op::v1::OneHot>>("OneHot"),
        std::make_shared<LayerCreator<ngraph::op::PRelu>>("PReLU"),
        std::make_shared<LayerCreator<ngraph::op::Relu>>("ReLU"),
        std::make_shared<LayerCreator<ngraph::op::v1::Pad>>("Pad"),
        std::make_shared<LayerCreator<ngraph::op::v1::Power>>("Power"),
        std::make_shared<LayerCreator<ngraph::op::Range>>("Range"),
        std::make_shared<LayerCreator<ngraph::op::PriorBox>>("PriorBox"),
        std::make_shared<LayerCreator<ngraph::op::PriorBoxClustered>>("PriorBoxClustered"),
        std::make_shared<LayerCreator<ngraph::op::Proposal>>("Proposal"),
        std::make_shared<LayerCreator<ngraph::op::v1::ReduceMax>>("ReduceMax"),
        std::make_shared<LayerCreator<ngraph::op::v1::ReduceMin>>("ReduceMin"),
        std::make_shared<LayerCreator<ngraph::op::v1::ReduceMean>>("ReduceMean"),
        std::make_shared<LayerCreator<ngraph::op::v1::ReduceProd>>("ReduceProd"),
        std::make_shared<LayerCreator<ngraph::op::v1::ReduceSum>>("ReduceSum"),
        std::make_shared<LayerCreator<ngraph::op::ReorgYolo>>("ReorgYolo"),
        std::make_shared<LayerCreator<ngraph::op::RegionYolo>>("RegionYolo"),
        std::make_shared<LayerCreator<ngraph::op::Result>>("Result"),
        std::make_shared<LayerCreator<ngraph::op::ROIPooling>>("ROIPooling"),
        std::make_shared<LayerCreator<ngraph::op::PSROIPooling>>("PSROIPooling"),
        std::make_shared<LayerCreator<ngraph::op::ShapeOf>>("ShapeOf"),
        std::make_shared<LayerCreator<ngraph::op::v0::Selu>>("Selu"),
        std::make_shared<LayerCreator<ngraph::op::Sigmoid>>("Sigmoid"),
        std::make_shared<LayerCreator<ngraph::op::Sin>>("Sin"),
        std::make_shared<LayerCreator<ngraph::op::Sign>>("Sign"),
        std::make_shared<LayerCreator<ngraph::op::Sinh>>("Sinh"),
        std::make_shared<LayerCreator<ngraph::op::v1::Softmax>>("Softmax"),
        std::make_shared<LayerCreator<ngraph::op::v1::Split>>("Split"),
        std::make_shared<LayerCreator<ngraph::op::VariadicSplit>>("VariadicSplit"),
        std::make_shared<LayerCreator<ngraph::op::Sqrt>>("Sqrt"),
        std::make_shared<LayerCreator<ngraph::op::Squeeze>>("Squeeze"),
        std::make_shared<LayerCreator<ngraph::op::Tan>>("Tan"),
        std::make_shared<LayerCreator<ngraph::op::Tanh>>("TanH"),
        std::make_shared<LayerCreator<ngraph::op::Tile>>("Tile"),
        std::make_shared<LayerCreator<ngraph::op::v1::TopK>>("TopK"),
        std::make_shared<LayerCreator<ngraph::op::TensorIterator>>("TensorIterator"),
        std::make_shared<LayerCreator<ngraph::op::Transpose>>("Transpose"),
        std::make_shared<LayerCreator<ngraph::op::Unsqueeze>>("Unsqueeze"),
        std::make_shared<LayerCreator<ngraph::op::v1::LogicalAnd>>("LogicalAnd"),
        std::make_shared<LayerCreator<ngraph::op::v1::LogicalOr>>("LogicalOr"),
        std::make_shared<LayerCreator<ngraph::op::v1::LogicalXor>>("LogicalXor"),
        std::make_shared<LayerCreator<ngraph::op::v1::LogicalNot>>("LogicalNot"),
        std::make_shared<LayerCreator<ngraph::op::v1::ReduceLogicalAnd>>("ReduceLogicalAnd"),
        std::make_shared<LayerCreator<ngraph::op::v1::ReduceLogicalOr>>("ReduceLogicalOr"),
    };

    // Check that operation in default opsets
    auto isDefaultOpSet = [](const std::string& version) -> bool {
        for (size_t i = 1; i <= 3; i++) {
            std::string opset_name = "opset" + std::to_string(i);
            if (version == opset_name)
                return true;
        }
        return false;
    };

    for (size_t i = 0; i < inputs.size(); i++) {
        if (!inputs[i].get_node())
            THROW_IE_EXCEPTION << params.type << " layer " << params.name << " with id: " << params.layerId
                << " has incorrect input with index " << i << "!";
        if (inputs[i].get_element_type().get_type_enum() == ngraph::element::Type_t::undefined)
            THROW_IE_EXCEPTION << params.type << " layer " << params.name << " with id: " << params.layerId
                << " has undefined element type for input with index " << i << "!";
    }

    std::shared_ptr<ngraph::Node> ngraphNode;
    if (isDefaultOpSet(params.version)) {
        // Try to create operation from creators
        for (const auto& creator : creators) {
            if (creator->shouldCreate(params.type)) {
                bool useCreator = false;
                // Check that opset is registered
                useCreator |= opsets.find(params.version) == opsets.end();
                if (!useCreator) {
                    // Check that creator can create operation with the version from opset
                    const auto opset = opsets.at(params.version);
                    // Opset should contains the same version of operation or doesn't contain operation with current type
                    useCreator |= opset.contains_type(creator->getNodeType()) || !opset.contains_type(params.type);
                }
                if (useCreator)
                    ngraphNode = creator->createLayer(inputs, node, binStream, params);
                break;
            }
<<<<<<< HEAD
            if (useCreator)
                ngraphNode = creator->createLayer(inputs, node, weights, params);
            break;
=======
>>>>>>> 91ec9468
        }
    }

    // Try to create operation from loaded opsets
    if (!ngraphNode && opsets.count(params.version)) {
        auto opset = opsets.at(params.version);

        if (!opset.contains_type(params.type)) {
            THROW_IE_EXCEPTION << "Opset " << params.version << " doesn't contain the operation with type: " << params.type;
        }

        ngraphNode = std::shared_ptr<ngraph::Node>(opset.create(params.type));
        ngraphNode->set_arguments(inputs);
        XmlDeserializer visitor(node);
        if (ngraphNode->visit_attributes(visitor))
            ngraphNode->constructor_validate_and_infer_types();
    }

    // Create GenericIE operation for backward compatibility
    if (!ngraphNode && (params.version == "experimental" || params.version == "extension")) {
        // Try to create Generic node for backward compatibility
        std::map<std::string, Parameter> parameters;
        pugi::xml_node dn = node.child("data");
        if (dn) {
            for (const auto& attr : dn.attributes()) {
                parameters[attr.name()] = std::string(attr.value());
            }
        }

        auto blobs = node.child("blobs");
        if (!blobs.empty()) {
            size_t length = weights->byteSize();

            for (pugi::xml_node blob = blobs.first_child(); !blob.empty(); blob = blob.next_sibling()) {
                size_t size = GetUInt64Attr(blob, "size", 0);
                uint64_t offset = GetUInt64Attr(blob, "offset", 0);
                Precision precision(Precision::U8);
                const std::string& preStr = GetStrAttr(blob, "precision", "");
                if (!preStr.empty())
                    precision = Precision::FromStr(preStr);
                if (!size) continue;
                if (!length)
                    THROW_IE_EXCEPTION << "Cannot read network! The model requires weights data! "
                        << "Bin file cannot be found! Please specify the path to bin file.";
                if (length < offset + size)
                    THROW_IE_EXCEPTION << "Cannot create " << params.type << " layer with name: " << params.name
                                       << ". Layer has incorrect weights!";
                char* data = (weights->cbuffer().as<char*>()) + offset;
                Blob::Ptr wBlob = make_blob_with_precision(TensorDesc(precision, {size / precision.size()}, Layout::C), data);
                parameters[blob.name()] = wBlob;
            }
        }
        std::vector<ngraph::op::GenericIE::PortIE> outputs;
        for (const auto& port : params.outputPorts) {
            ngraph::op::GenericIE::PortIE iePort;
            iePort.dims = port.dims;
            iePort.precision = InferenceEngine::details::convertPrecision(port.precision);
            outputs.emplace_back(iePort);
        }

        ngraphNode = std::make_shared<ngraph::op::GenericIE>(inputs, parameters, params.type, outputs);
    }

    if (!ngraphNode) {
        THROW_IE_EXCEPTION << "Cannot create " << params.type << " layer " << params.name << " id:" << params.layerId;
    }

    // Save run time info
    auto& rtInfo = ngraphNode->get_rt_info();
    pugi::xml_node dn = node.child("data");
    if (dn) {
        const auto pr_data = dn.attribute("PrimitivesPriority");
        if (pr_data) {
            rtInfo["PrimitivesPriority"] = std::make_shared<::ngraph::VariantWrapper<std::string> >(pr_data.value());
        }
    }

    ngraphNode->set_friendly_name(params.name);

    return ngraphNode;
}

namespace InferenceEngine {


// DetectionOutput layer
template <>
std::shared_ptr<ngraph::Node> V10Parser::LayerCreator<ngraph::op::DetectionOutput>::createLayer(
    const ngraph::OutputVector& inputs, const pugi::xml_node& node, const Blob::CPtr& weights,
    const GenericLayerParams& layerParsePrms) {
    pugi::xml_node dn = node.child("data");

    if (dn.empty())
        THROW_IE_EXCEPTION << "Cannot read parameter for " << getType() << " layer with name: " << layerParsePrms.name;

    ngraph::op::DetectionOutputAttrs attr;

    attr.num_classes = GetIntAttr(dn, "num_classes");
    attr.background_label_id = GetIntAttr(dn, "background_label_id", 0);
    attr.top_k = GetIntAttr(dn, "top_k", -1);
    attr.variance_encoded_in_target = GetIntAttr(dn, "variance_encoded_in_target", 0) != 0;
    attr.keep_top_k = getParameters<int>(dn, "keep_top_k", {});
    attr.code_type = GetStrAttr(dn, "code_type", "caffe.PriorBoxParameter.CORNER");
    attr.share_location = GetIntAttr(dn, "share_location", 1) != 0;
    attr.clip_after_nms = GetIntAttr(dn, "clip_after_nms", 0) != 0;
    attr.clip_before_nms = GetIntAttr(dn, "clip_before_nms", 0) != 0;
    attr.decrease_label_id = GetIntAttr(dn, "decrease_label_id", 0) != 0;
    attr.normalized = GetIntAttr(dn, "normalized", 0) != 0;
    attr.input_height = GetUIntAttr(dn, "input_height", 1);
    attr.input_width = GetUIntAttr(dn, "input_width", 1);
    attr.objectness_score = GetFloatAttr(dn, "objectness_score", 0);
    attr.nms_threshold = GetFloatAttr(dn, "nms_threshold");
    attr.confidence_threshold = GetFloatAttr(dn, "confidence_threshold", 0);

    if (inputs.size() != 3 && inputs.size() != 5) {
        THROW_IE_EXCEPTION << "DetectionOutput has incorrect number of input ports!";
    }

    if (inputs.size() == 3) {
        return std::make_shared<ngraph::op::DetectionOutput>(inputs[0],
                                                             inputs[1],
                                                             inputs[2],
                                                             attr);
    } else {
        return std::make_shared<ngraph::op::DetectionOutput>(inputs[0],
                                                             inputs[1],
                                                             inputs[2],
                                                             inputs[3],
                                                             inputs[4],
                                                             attr);
    }
}

// TensorIterator layer
template <>
std::shared_ptr<ngraph::Node> V10Parser::LayerCreator<ngraph::op::TensorIterator>::createLayer(
    const ngraph::OutputVector& inputs, const pugi::xml_node& node, const Blob::CPtr& weights,
    const GenericLayerParams& layerParsePrms) {
    auto tensor_iterator = std::make_shared<ngraph::op::TensorIterator>();
    tensor_iterator->set_friendly_name(GetStrAttr(node, "name"));
    auto body_node = node.child("body");

    if (body_node.empty()) {
        THROW_IE_EXCEPTION << "TensorIterator has no body.";
    }

    // Fill map: result/parameter id to name
    std::map<uint64_t, std::string> layer_idx_to_name;
    FOREACH_CHILD(_layer, body_node.child("layers"), "layer") {
        auto type = GetStrAttr(_layer, "type");

        if (type == "Result" || type == "Parameter") {
            auto id = GetUIntAttr(_layer, "id");
            auto name = GetStrAttr(_layer, "name");
            layer_idx_to_name[id] = name;
        }
    }

    // Create ngraph::Function, convert it to ngraph::BodyLambda and set it as TensorIterator body
    IRParser parser(10);
    auto ngraph_function = parser.parse(node.child("body"), weights)->getFunction();
    auto parameter_nodes = ngraph_function->get_parameters();
    auto result_nodes = ngraph_function->get_results();
    // Disabled reshape for generic operations in the TI body
    ::ngraph::op::GenericIE::DisableReshape noReshape(ngraph_function);
    auto body = std::make_shared<ngraph::op::TensorIterator::BodyLambda>(result_nodes, parameter_nodes);
    tensor_iterator->set_body(body);

    // Parse PortMap: inputs
    std::map<uint64_t, pugi::xml_node> input_map;
    FOREACH_CHILD(_input, node.child("port_map"), "input") {
        int64_t ext_port_id = GetUIntAttr(_input, "external_port_id");
        input_map[ext_port_id] = _input;
    }

    bool is_sliced_input_exists = false;
    for (const auto& input : input_map) {
        auto &_input = input.second;
        auto axis_attr = _input.attribute("axis");
        size_t ti_input_index = GetUIntAttr(_input, "external_port_id");
        size_t body_parameter_index = GetUIntAttr(_input, "internal_layer_id");

        auto body_param = std::find_if(parameter_nodes.begin(), parameter_nodes.end(),
                                       [&](const std::shared_ptr<ngraph::op::Parameter>& param) {
                                           return param->get_friendly_name() == layer_idx_to_name[body_parameter_index];
                                       });

        if (body_param == parameter_nodes.end()) {
            THROW_IE_EXCEPTION << "PortMap input parsing error. Body parameter with id = " << body_parameter_index
                               << " not found.";
        }
        if (ti_input_index >= inputs.size())
            THROW_IE_EXCEPTION << "TensorIterator " << layerParsePrms.name << " has incorrect number of inputs!";

        // if axis is set, then slicing is enabled. Create ngraph::TensorIterator::SlicedInput.
        if (!axis_attr.empty()) {
            size_t axis = GetUIntAttr(_input, "axis");
            int64_t start = GetInt64Attr(_input, "start", 0);
            int64_t stride = GetInt64Attr(_input, "stride", 1);
            int64_t end = GetInt64Attr(_input, "end", -1);
            int64_t part_size = GetInt64Attr(_input, "part_size", 1);
            tensor_iterator->set_sliced_input(*body_param, inputs[ti_input_index], start, stride, part_size, end, axis);
            is_sliced_input_exists = true;
        } else {
            // otherwise find corresponding back edge and create ngraph::TensorIterator::MergedInput
            bool is_back_edge_exist = false;
            FOREACH_CHILD(_edge, node.child("back_edges"), "edge") {
                size_t to_layer = GetUIntAttr(_edge, "to-layer");

                if (to_layer == body_parameter_index) {
                    size_t from_layer = GetUIntAttr(_edge, "from-layer");

                    auto body_result = std::find_if(
                        result_nodes.begin(), result_nodes.end(), [&](std::shared_ptr<ngraph::op::Result>& result) {
                            return result->get_friendly_name() == layer_idx_to_name[from_layer];
                        });

                    if (body_result == result_nodes.end()) {
                        THROW_IE_EXCEPTION << "PortMap input parsing error. Body result with id = " << from_layer
                                           << " not found.";
                    }

                    tensor_iterator->set_merged_input(*body_param, inputs[ti_input_index], *body_result);
                    is_back_edge_exist = true;
                    break;
                }
            }

            if (!is_back_edge_exist) {
                tensor_iterator->set_invariant_input(*body_param, inputs[ti_input_index]);
            }
        }
    }

    // Parse PortMap: outputs
    std::map<uint32_t, pugi::xml_node> output_map;
    FOREACH_CHILD(_output, node.child("port_map"), "output") {
        uint32_t ext_port_id = GetUIntAttr(_output, "external_port_id");
        output_map[ext_port_id] = _output;
    }

    for (const auto& output : output_map) {
        auto& _output = output.second;
        auto axis_attr = _output.attribute("axis");
        size_t body_result_index = GetUIntAttr(_output, "internal_layer_id");

        auto body_result =
            std::find_if(result_nodes.begin(), result_nodes.end(), [&](std::shared_ptr<ngraph::op::Result>& result) {
                return result->get_friendly_name() == layer_idx_to_name[body_result_index];
            });

        if (body_result == result_nodes.end()) {
            THROW_IE_EXCEPTION << "PortMap output parsing error. Body result with id = " << body_result_index
                               << " not found.";
        }

        // if axis is set, then concatenation is enabled. Create ngraph::TensorIterator::ConcatOutput.
        if (!axis_attr.empty()) {
            uint32_t axis = GetUIntAttr(_output, "axis");
            int64_t start = GetInt64Attr(_output, "start", 0);
            int64_t stride = GetInt64Attr(_output, "stride", 1);
            int64_t end = GetInt64Attr(_output, "end", -1);
            int64_t part_size = GetInt64Attr(_output, "part_size", 1);
            tensor_iterator->get_concatenated_slices(*body_result, start, stride, part_size, end, axis);

            if (!is_sliced_input_exists) {
                tensor_iterator->set_num_iterations((std::abs(end - start)) / part_size);
            }
        } else {
            // otherwise create ngraph::TensorIterator::BodyOutput. -1 means last iteration.
            tensor_iterator->get_iter_value(*body_result, -1);
        }
    }

    tensor_iterator->validate_and_infer_types();
    return tensor_iterator;
}

// PriorBoxClustered layer
template <>
std::shared_ptr<ngraph::Node> V10Parser::LayerCreator<ngraph::op::PriorBoxClustered>::createLayer(
    const ngraph::OutputVector& inputs, const pugi::xml_node& node, const Blob::CPtr& weights,
    const GenericLayerParams& layerParsePrms) {
    checkParameters(inputs, layerParsePrms, 2);
    pugi::xml_node dn = node.child("data");

    if (dn.empty())
        THROW_IE_EXCEPTION << "Cannot read parameter for " << getType() << " layer with name: " << layerParsePrms.name;

    ngraph::op::PriorBoxClusteredAttrs attr;
    attr.widths = getParameters<float>(dn, "width");
    attr.heights = getParameters<float>(dn, "height");
    attr.variances = getParameters<float>(dn, "variance");
    attr.offset = GetFloatAttr(dn, "offset");
    float step = GetFloatAttr(dn, "step", 0);
    attr.step_heights = GetFloatAttr(dn, "step_h", step);
    attr.step_widths = GetFloatAttr(dn, "step_w", step);
    if (step != 0) {
        attr.step_heights = step;
        attr.step_widths = step;
    }
    attr.clip = (GetIntAttr(dn, "clip") != 0);

    return std::make_shared<ngraph::op::PriorBoxClustered>(inputs[0], inputs[1], attr);
}

// Proposal layer
template <>
std::shared_ptr<ngraph::Node> V10Parser::LayerCreator<ngraph::op::Proposal>::createLayer(
    const ngraph::OutputVector& inputs, const pugi::xml_node& node, const Blob::CPtr& weights,
    const GenericLayerParams& layerParsePrms) {
    checkParameters(inputs, layerParsePrms, 3);
    pugi::xml_node dn = node.child("data");

    if (dn.empty())
        THROW_IE_EXCEPTION << "Cannot read parameter for " << getType() << " layer with name: " << layerParsePrms.name;

    ngraph::op::ProposalAttrs attr;
    attr.base_size = GetUIntAttr(dn, "base_size");
    attr.pre_nms_topn = GetUIntAttr(dn, "pre_nms_topn");
    attr.post_nms_topn = GetUIntAttr(dn, "post_nms_topn");
    attr.nms_thresh = GetFloatAttr(dn, "nms_thresh");
    attr.feat_stride = GetUIntAttr(dn, "feat_stride");
    attr.min_size = GetUIntAttr(dn, "min_size");
    attr.ratio = getParameters<float>(dn, "ratio");
    attr.scale = getParameters<float>(dn, "scale");
    attr.clip_after_nms = (GetIntAttr(dn, "clip_after_nms", 0) != 0);
    attr.clip_before_nms = (GetIntAttr(dn, "clip_before_nms", 1) != 0);
    attr.normalize = (GetIntAttr(dn, "normalize", 0) != 0);
    attr.box_size_scale = GetFloatAttr(dn, "box_size_scale", 1.0f);
    attr.box_coordinate_scale = GetFloatAttr(dn, "box_coordinate_scale", 1.0f);
    attr.framework = GetStrAttr(dn, "framework", "");

    return std::make_shared<ngraph::op::Proposal>(inputs[0], inputs[1], inputs[2], attr);
}

// PriorBox layer
template <>
std::shared_ptr<ngraph::Node> V10Parser::LayerCreator<ngraph::op::PriorBox>::createLayer(
    const ngraph::OutputVector& inputs, const pugi::xml_node& node, const Blob::CPtr& weights,
    const GenericLayerParams& layerParsePrms) {
    checkParameters(inputs, layerParsePrms, 2);
    pugi::xml_node dn = node.child("data");

    if (dn.empty())
        THROW_IE_EXCEPTION << "Cannot read parameter for " << getType() << " layer with name: " << layerParsePrms.name;

    ngraph::op::PriorBoxAttrs attr;
    attr.min_size = getParameters<float>(dn, "min_size", {});
    attr.max_size = getParameters<float>(dn, "max_size", {});
    attr.density = getParameters<float>(dn, "density", {});
    attr.fixed_size = getParameters<float>(dn, "fixed_size", {});
    attr.fixed_ratio = getParameters<float>(dn, "fixed_ratio", {});
    attr.aspect_ratio = getParameters<float>(dn, "aspect_ratio", {});
    attr.variance = getParameters<float>(dn, "variance", {});
    attr.step = GetFloatAttr(dn, "step", 0);
    attr.offset = GetFloatAttr(dn, "offset");
    attr.clip = (GetIntAttr(dn, "clip") != 0);
    attr.flip = (GetIntAttr(dn, "flip") != 0);
    attr.scale_all_sizes = (GetIntAttr(dn, "scale_all_sizes", 1) != 0);

    return std::make_shared<ngraph::op::PriorBox>(inputs[0], inputs[1], attr);
}

// ShapeOf layer
template <>
std::shared_ptr<ngraph::Node> V10Parser::LayerCreator<ngraph::op::ShapeOf>::createLayer(
    const ngraph::OutputVector& inputs, const pugi::xml_node& node, const Blob::CPtr& weights,
    const GenericLayerParams& layerParsePrms) {
    checkParameters(inputs, layerParsePrms, 1);
    return std::make_shared<ngraph::op::ShapeOf>(inputs[0]);
}

// FakeQuantize layer
template <>
std::shared_ptr<ngraph::Node> V10Parser::LayerCreator<ngraph::op::FakeQuantize>::createLayer(
    const ngraph::OutputVector& inputs, const pugi::xml_node& node, const Blob::CPtr& weights,
    const GenericLayerParams& layerParsePrms) {
    checkParameters(inputs, layerParsePrms, 5);
    pugi::xml_node dn = node.child("data");
    if (dn.empty())
        THROW_IE_EXCEPTION << "Cannot read parameter for " << getType() << " layer with name: " << layerParsePrms.name;

    return std::make_shared<ngraph::op::FakeQuantize>(inputs[0], inputs[1], inputs[2], inputs[3], inputs[4],
                                                      GetUIntAttr(dn, "levels"));
}

// ReverseSequence layer
template <>
std::shared_ptr<ngraph::Node> V10Parser::LayerCreator<ngraph::op::ReverseSequence>::createLayer(const ngraph::OutputVector & inputs, const pugi::xml_node& node,
                                                                                                const Blob::CPtr& weights,
                                                                                                const GenericLayerParams& layerParsePrms) {
    checkParameters(inputs, layerParsePrms, 2);
    pugi::xml_node dn = node.child("data");
    return std::make_shared<ngraph::op::ReverseSequence>(inputs[0], inputs[1], GetIntAttr(dn, "batch_axis", 0), GetIntAttr(dn, "seq_axis", 1));
}

// Covnert layer
template <>
std::shared_ptr<ngraph::Node> V10Parser::LayerCreator<ngraph::op::Convert>::createLayer(
    const ngraph::OutputVector& inputs, const pugi::xml_node& node, const Blob::CPtr& weights,
    const GenericLayerParams& layerParsePrms) {
    checkParameters(inputs, layerParsePrms, 1);
    pugi::xml_node dn = node.child("data");
    if (dn.empty())
        THROW_IE_EXCEPTION << "Cannot read parameter for " << getType() << " layer with name: " << layerParsePrms.name;

    return std::make_shared<ngraph::op::Convert>(inputs[0],
                                                 details::convertPrecision(GetStrAttr(dn, "destination_type")));
}

// LSTMCell layer
template <>
std::shared_ptr<ngraph::Node> V10Parser::LayerCreator<ngraph::op::LSTMCell>::createLayer(
    const ngraph::OutputVector& inputs, const pugi::xml_node& node, const Blob::CPtr& weights,
    const GenericLayerParams& layerParsePrms) {
    checkParameters(inputs, layerParsePrms, 6);
    pugi::xml_node dn = node.child("data");
    if (dn.empty())
        THROW_IE_EXCEPTION << "Cannot read parameter for " << getType() << " layer with name: " << layerParsePrms.name;

    std::vector<std::string> activations = getParameters<std::string>(dn, "activations", {"sigmoid", "tanh", "tanh"});
    std::vector<float> activations_alpha = getParameters<float>(dn, "activations_alpha", {});
    std::vector<float> activations_beta = getParameters<float>(dn, "activations_beta", {});
    float clip = GetFloatAttr(dn, "clip", 0.f);
    return std::make_shared<ngraph::op::LSTMCell>(inputs[0], inputs[1], inputs[2], inputs[3], inputs[4], inputs[5],
                                                  GetUInt64Attr(dn, "hidden_size"), ngraph::op::LSTMWeightsFormat::IFCO,
                                                  activations, activations_alpha, activations_beta, clip);
}

// BatchNormInference layer
template <>
std::shared_ptr<ngraph::Node> V10Parser::LayerCreator<ngraph::op::BatchNormInference>::createLayer(
    const ngraph::OutputVector& inputs, const pugi::xml_node& node, const Blob::CPtr& weights,
    const GenericLayerParams& layerParsePrms) {
    checkParameters(inputs, layerParsePrms, 5);
    pugi::xml_node dn = node.child("data");
    if (dn.empty())
        THROW_IE_EXCEPTION << "Cannot read parameter for " << getType() << " layer with name: " << layerParsePrms.name;

    float eps = GetFloatAttr(dn, "eps");
    return std::make_shared<ngraph::op::BatchNormInference>(inputs[0], inputs[1], inputs[2], inputs[3], inputs[4], eps);
}

// CTCGreedyDecoder layer
template <>
std::shared_ptr<ngraph::Node> V10Parser::LayerCreator<ngraph::op::CTCGreedyDecoder>::createLayer(
    const ngraph::OutputVector& inputs, const pugi::xml_node& node, const Blob::CPtr& weights,
    const GenericLayerParams& layerParsePrms) {
    checkParameters(inputs, layerParsePrms, 2);
    pugi::xml_node dn = node.child("data");
    if (dn.empty())
        THROW_IE_EXCEPTION << "Cannot read parameter for " << getType() << " layer with name: " << layerParsePrms.name;

    return std::make_shared<ngraph::op::CTCGreedyDecoder>(inputs[0], inputs[1],
                                                          GetBoolAttr(dn, "ctc_merge_repeated", true));
}

// TopK layer
template <>
std::shared_ptr<ngraph::Node> V10Parser::LayerCreator<ngraph::op::v1::TopK>::createLayer(
    const ngraph::OutputVector& inputs, const pugi::xml_node& node, const Blob::CPtr& weights,
    const GenericLayerParams& layerParsePrms) {
    checkParameters(inputs, layerParsePrms, 2);
    pugi::xml_node dn = node.child("data");
    if (dn.empty())
        THROW_IE_EXCEPTION << "Cannot read parameter for " << getType() << " layer with name: " << layerParsePrms.name;

    size_t axis = GetUInt64Attr(dn, "axis");
    std::string str_mode = GetStrAttr(dn, "mode");
    std::string str_sort = GetStrAttr(dn, "sort");

    ngraph::op::v1::TopK::Mode mode;
    ngraph::op::v1::TopK::SortType sort;
    if (str_mode == "max") {
        mode = ngraph::op::v1::TopK::Mode::MAX;
    } else if (str_mode == "min") {
        mode = ngraph::op::v1::TopK::Mode::MIN;
    } else {
        THROW_IE_EXCEPTION << "Unsupported mode: " << str_mode;
    }

    if (str_sort == "none") {
        sort = ngraph::op::v1::TopK::SortType::NONE;
    } else if (str_sort == "value") {
        sort = ngraph::op::v1::TopK::SortType::SORT_VALUES;
    } else if (str_sort == "index") {
        sort = ngraph::op::v1::TopK::SortType::SORT_INDICES;
    } else {
        THROW_IE_EXCEPTION << "Unsupported sort type: " << str_sort;
    }

    return std::make_shared<ngraph::op::v1::TopK>(inputs[0], inputs[1], axis, mode, sort);
}

// Pad layer
template <>
std::shared_ptr<ngraph::Node> V10Parser::LayerCreator<ngraph::op::v1::Pad>::createLayer(
    const ngraph::OutputVector& inputs, const pugi::xml_node& node, const Blob::CPtr& weights,
    const GenericLayerParams& layerParsePrms) {
    pugi::xml_node dn = node.child("data");

    if (dn.empty())
        THROW_IE_EXCEPTION << "Cannot read parameter for " << getType() << " layer with name: " << layerParsePrms.name;

    std::string pad_mode_str = GetStrAttr(dn, "pad_mode");
    ngraph::op::PadMode pad_mode;

    if (pad_mode_str == "constant") {
        pad_mode = ngraph::op::PadMode::CONSTANT;
    } else if (pad_mode_str == "edge") {
        pad_mode = ngraph::op::PadMode::EDGE;
    } else if (pad_mode_str == "reflect") {
        pad_mode = ngraph::op::PadMode::REFLECT;
    } else if (pad_mode_str == "symmetric") {
        pad_mode = ngraph::op::PadMode::SYMMETRIC;
    } else {
        THROW_IE_EXCEPTION << "Pad mode: " << pad_mode_str << " is not supported";
    }

    if (pad_mode == ngraph::op::PadMode::CONSTANT) {
        if (inputs.size() == 3) {
            return std::make_shared<ngraph::op::v1::Pad>(inputs[0], inputs[1], inputs[2], pad_mode);
        }
        checkParameters(inputs, layerParsePrms, 4);
        return std::make_shared<ngraph::op::v1::Pad>(inputs[0], inputs[1], inputs[2], inputs[3], pad_mode);
    }

    checkParameters(inputs, layerParsePrms, 3);
    return std::make_shared<ngraph::op::v1::Pad>(inputs[0], inputs[1], inputs[2], pad_mode);
}

// SquaredDifference layer
template <>
std::shared_ptr<ngraph::Node> V10Parser::LayerCreator<ngraph::op::SquaredDifference>::createLayer(
        const ngraph::OutputVector& inputs, const pugi::xml_node& node, const Blob::CPtr& weights,
        const GenericLayerParams& layerParsePrms) {
    checkParameters(inputs, layerParsePrms, 2);
    return std::make_shared<ngraph::op::SquaredDifference>(inputs[0], inputs[1]);
}

// Greater layer
template <>
std::shared_ptr<ngraph::Node> V10Parser::LayerCreator<ngraph::op::v1::Greater>::createLayer(
        const ngraph::OutputVector& inputs, const pugi::xml_node& node, const Blob::CPtr& weights,
        const GenericLayerParams& layerParsePrms) {
    checkParameters(inputs, layerParsePrms, 2);
    return std::make_shared<ngraph::op::v1::Greater>(inputs[0], inputs[1]);
}

// GreaterEqual layer
template <>
std::shared_ptr<ngraph::Node> V10Parser::LayerCreator<ngraph::op::v1::GreaterEqual>::createLayer(
        const ngraph::OutputVector& inputs, const pugi::xml_node& node, const Blob::CPtr& weights,
        const GenericLayerParams& layerParsePrms) {
    checkParameters(inputs, layerParsePrms, 2);
    return std::make_shared<ngraph::op::v1::GreaterEqual>(inputs[0], inputs[1]);
}

// Less layer
template <>
std::shared_ptr<ngraph::Node> V10Parser::LayerCreator<ngraph::op::v1::Less>::createLayer(
    const ngraph::OutputVector& inputs, const pugi::xml_node& node, const Blob::CPtr& weights,
    const GenericLayerParams& layerParsePrms) {
    checkParameters(inputs, layerParsePrms, 2);
    return std::make_shared<ngraph::op::v1::Less>(inputs[0], inputs[1]);
}

// LessEqual layer
template <>
std::shared_ptr<ngraph::Node> V10Parser::LayerCreator<ngraph::op::v1::LessEqual>::createLayer(
        const ngraph::OutputVector& inputs, const pugi::xml_node& node, const Blob::CPtr& weights,
        const GenericLayerParams& layerParsePrms) {
    checkParameters(inputs, layerParsePrms, 2);
    return std::make_shared<ngraph::op::v1::LessEqual>(inputs[0], inputs[1]);
}

// Equal layer
template <>
std::shared_ptr<ngraph::Node> V10Parser::LayerCreator<ngraph::op::v1::Equal>::createLayer(
        const ngraph::OutputVector& inputs, const pugi::xml_node& node, const Blob::CPtr& weights,
        const GenericLayerParams& layerParsePrms) {
    checkParameters(inputs, layerParsePrms, 2);
    return std::make_shared<ngraph::op::v1::Equal>(inputs[0], inputs[1]);
}

// NotEqual layer
template <>
std::shared_ptr<ngraph::Node> V10Parser::LayerCreator<ngraph::op::v1::NotEqual>::createLayer(
        const ngraph::OutputVector& inputs, const pugi::xml_node& node, const Blob::CPtr& weights,
        const GenericLayerParams& layerParsePrms) {
    checkParameters(inputs, layerParsePrms, 2);
    return std::make_shared<ngraph::op::v1::NotEqual>(inputs[0], inputs[1]);
}

// FloorMod layer
template <>
std::shared_ptr<ngraph::Node> V10Parser::LayerCreator<ngraph::op::v1::FloorMod>::createLayer(
        const ngraph::OutputVector& inputs, const pugi::xml_node& node, const Blob::CPtr& weights,
        const GenericLayerParams& layerParsePrms) {
    checkParameters(inputs, layerParsePrms, 2);
    return std::make_shared<ngraph::op::v1::FloorMod>(inputs[0], inputs[1]);
}

// Select layer
template <>
std::shared_ptr<ngraph::Node> V10Parser::LayerCreator<ngraph::op::v1::Select>::createLayer(
    const ngraph::OutputVector& inputs, const pugi::xml_node& node, const Blob::CPtr& weights,
    const GenericLayerParams& layerParsePrms) {
    checkParameters(inputs, layerParsePrms, 3);
    return std::make_shared<ngraph::op::v1::Select>(inputs[0], inputs[1], inputs[2]);
}

// MVN layer
template <>
std::shared_ptr<ngraph::Node> V10Parser::LayerCreator<ngraph::op::MVN>::createLayer(
    const ngraph::OutputVector& inputs, const pugi::xml_node& node, const Blob::CPtr& weights,
    const GenericLayerParams& layerParsePrms) {
    checkParameters(inputs, layerParsePrms, 1);
    pugi::xml_node dn = node.child("data");

    if (dn.empty())
        THROW_IE_EXCEPTION << "Cannot read parameter for " << getType() << " layer with name: " << layerParsePrms.name;

    double eps = GetFloatAttr(dn, "eps");
    bool across = GetUIntAttr(dn, "across_channels", 0) == 1;
    bool normalize_variance = GetUIntAttr(dn, "normalize_variance", 0) == 1;
    return std::make_shared<ngraph::op::MVN>(inputs[0], across, normalize_variance, eps);
}

// Log layer
template <>
std::shared_ptr<ngraph::Node> V10Parser::LayerCreator<ngraph::op::Log>::createLayer(
    const ngraph::OutputVector& inputs, const pugi::xml_node& node, const Blob::CPtr& weights,
    const GenericLayerParams& layerParsePrms) {
    checkParameters(inputs, layerParsePrms, 1);
    return std::make_shared<ngraph::op::Log>(inputs[0]);
}

// LRN layer
template <>
std::shared_ptr<ngraph::Node> V10Parser::LayerCreator<ngraph::op::LRN>::createLayer(
    const ngraph::OutputVector& inputs, const pugi::xml_node& node, const Blob::CPtr& weights,
    const GenericLayerParams& layerParsePrms) {
    checkParameters(inputs, layerParsePrms, 2);
    pugi::xml_node dn = node.child("data");
    if (dn.empty())
        THROW_IE_EXCEPTION << "Cannot read parameter for " << getType() << " layer with name: " << layerParsePrms.name;

    return std::make_shared<ngraph::op::LRN>(inputs[0],
                                             inputs[1],
                                             GetFloatAttr(dn, "alpha"),
                                             GetFloatAttr(dn, "beta"),
                                             GetFloatAttr(dn, "bias"),
                                             GetUInt64Attr(dn, "size"));
}

// Clamp layer
template <>
std::shared_ptr<ngraph::Node> V10Parser::LayerCreator<ngraph::op::Clamp>::createLayer(
    const ngraph::OutputVector& inputs, const pugi::xml_node& node, const Blob::CPtr& weights,
    const GenericLayerParams& layerParsePrms) {
    checkParameters(inputs, layerParsePrms, 1);
    pugi::xml_node dn = node.child("data");

    if (dn.empty())
        THROW_IE_EXCEPTION << "Cannot read parameter for " << getType() << " layer with name: " << layerParsePrms.name;

    double maxVal = GetFloatAttr(dn, "max");
    double minVal = GetFloatAttr(dn, "min");
    return std::make_shared<ngraph::op::Clamp>(inputs[0], minVal, maxVal);
}

// VariadicSplit layer
template <>
std::shared_ptr<ngraph::Node> V10Parser::LayerCreator<ngraph::op::VariadicSplit>::createLayer(
        const ngraph::OutputVector& inputs, const pugi::xml_node& node, const Blob::CPtr& weights,
        const GenericLayerParams& layerParsePrms) {
    checkParameters(inputs, layerParsePrms, 3);
    return std::make_shared<ngraph::op::VariadicSplit>(inputs[0], inputs[1], inputs[2]);
}

// Split layer
template <>
std::shared_ptr<ngraph::Node> V10Parser::LayerCreator<ngraph::op::v1::Split>::createLayer(
    const ngraph::OutputVector& inputs, const pugi::xml_node& node, const Blob::CPtr& weights,
    const GenericLayerParams& layerParsePrms) {
    pugi::xml_node dn = node.child("data");

    if (dn.empty())
        THROW_IE_EXCEPTION << "Cannot read parameter for " << getType() << " layer with name: " << layerParsePrms.name;

    int num_splits = GetIntAttr(dn, "num_splits");
    checkParameters(inputs, layerParsePrms, 2);
    return std::make_shared<ngraph::op::v1::Split>(inputs[0], inputs[1], num_splits);
}

// Sigmoid layer
template <>
std::shared_ptr<ngraph::Node> V10Parser::LayerCreator<ngraph::op::Sigmoid>::createLayer(
    const ngraph::OutputVector& inputs, const pugi::xml_node& node, const Blob::CPtr& weights,
    const GenericLayerParams& layerParsePrms) {
    checkParameters(inputs, layerParsePrms, 1);
    return std::make_shared<ngraph::op::Sigmoid>(inputs[0]);
}

// ELU layer
template <>
std::shared_ptr<ngraph::Node> V10Parser::LayerCreator<ngraph::op::Elu>::createLayer(
    const ngraph::OutputVector& inputs, const pugi::xml_node& node, const Blob::CPtr& weights,
    const GenericLayerParams& layerParsePrms) {
    checkParameters(inputs, layerParsePrms, 1);
    pugi::xml_node dn = node.child("data");

    if (dn.empty())
        THROW_IE_EXCEPTION << "Cannot read parameter for " << getType() << " layer with name: " << layerParsePrms.name;

    return std::make_shared<ngraph::op::Elu>(inputs[0], GetFloatAttr(dn, "alpha"));
}

// SpaceToDepth layer
template <>
std::shared_ptr<ngraph::Node> V10Parser::LayerCreator<ngraph::op::SpaceToDepth>::createLayer(
        const ngraph::OutputVector& inputs, const pugi::xml_node& node, const Blob::CPtr& weights,
        const GenericLayerParams& layerParsePrms) {
    checkParameters(inputs, layerParsePrms, 1);
    pugi::xml_node dn = node.child("data");

    if (dn.empty())
        THROW_IE_EXCEPTION << "Cannot read parameter for " << getType() << " layer with name: " << layerParsePrms.name;

    return std::make_shared<ngraph::op::SpaceToDepth>(inputs[0], GetStrAttr(dn, "mode"), GetIntAttr(dn, "block_size", 1));
}

// DepthToSpace layer
template <>
std::shared_ptr<ngraph::Node> V10Parser::LayerCreator<ngraph::op::DepthToSpace>::createLayer(
        const ngraph::OutputVector& inputs, const pugi::xml_node& node, const Blob::CPtr& weights,
        const GenericLayerParams& layerParsePrms) {
    checkParameters(inputs, layerParsePrms, 1);
    pugi::xml_node dn = node.child("data");

    if (dn.empty())
        THROW_IE_EXCEPTION << "Cannot read parameter for " << getType() << " layer with name: " << layerParsePrms.name;

    return std::make_shared<ngraph::op::DepthToSpace>(inputs[0], GetStrAttr(dn, "mode"), GetIntAttr(dn, "block_size", 1));
}

// SeLU layer
template <>
std::shared_ptr<ngraph::Node> V10Parser::LayerCreator<ngraph::op::v0::Selu>::createLayer(
        const ngraph::OutputVector& inputs, const pugi::xml_node& node, const Blob::CPtr& weights,
        const GenericLayerParams& layerParsePrms) {
    checkParameters(inputs, layerParsePrms, 3);
    return std::make_shared<ngraph::op::v0::Selu>(inputs[0], inputs[1], inputs[2]);
}

// PReLU layer
template <>
std::shared_ptr<ngraph::Node> V10Parser::LayerCreator<ngraph::op::PRelu>::createLayer(
    const ngraph::OutputVector& inputs, const pugi::xml_node& node, const Blob::CPtr& weights,
    const GenericLayerParams& layerParsePrms) {
    checkParameters(inputs, layerParsePrms, 2);
    return std::make_shared<ngraph::op::PRelu>(inputs[0], inputs[1]);
}

// Exp layer
template <>
std::shared_ptr<ngraph::Node> V10Parser::LayerCreator<ngraph::op::Exp>::createLayer(
    const ngraph::OutputVector& inputs, const pugi::xml_node& node, const Blob::CPtr& weights,
    const GenericLayerParams& layerParsePrms) {
    checkParameters(inputs, layerParsePrms, 1);
    return std::make_shared<ngraph::op::Exp>(inputs[0]);
}

// ReLU layer
template <>
std::shared_ptr<ngraph::Node> V10Parser::LayerCreator<ngraph::op::Relu>::createLayer(
    const ngraph::OutputVector& inputs, const pugi::xml_node& node, const Blob::CPtr& weights,
    const GenericLayerParams& layerParsePrms) {
    checkParameters(inputs, layerParsePrms, 1);
    return std::make_shared<ngraph::op::Relu>(inputs[0]);
}

// Negative layer
template <>
std::shared_ptr<ngraph::Node> V10Parser::LayerCreator<ngraph::op::Negative>::createLayer(
        const ngraph::OutputVector& inputs, const pugi::xml_node& node, const Blob::CPtr& weights,
        const GenericLayerParams& layerParsePrms) {
    checkParameters(inputs, layerParsePrms, 1);
    return std::make_shared<ngraph::op::Negative>(inputs[0]);
}

// Range layer
template <>
std::shared_ptr<ngraph::Node> V10Parser::LayerCreator<ngraph::op::Range>::createLayer(
    const ngraph::OutputVector& inputs, const pugi::xml_node& node, const Blob::CPtr& weights,
    const GenericLayerParams& layerParsePrms) {
    checkParameters(inputs, layerParsePrms, 3);
    return std::make_shared<ngraph::op::Range>(inputs[0], inputs[1], inputs[2]);
}

// Tanh layer
template <>
std::shared_ptr<ngraph::Node> V10Parser::LayerCreator<ngraph::op::Tanh>::createLayer(
    const ngraph::OutputVector& inputs, const pugi::xml_node& node, const Blob::CPtr& weights,
    const GenericLayerParams& layerParsePrms) {
    checkParameters(inputs, layerParsePrms, 1);
    return std::make_shared<ngraph::op::Tanh>(inputs[0]);
}

// Result layer
template <>
std::shared_ptr<ngraph::Node> V10Parser::LayerCreator<ngraph::op::Result>::createLayer(
    const ngraph::OutputVector& inputs, const pugi::xml_node& node, const Blob::CPtr& weights,
    const GenericLayerParams& layerParsePrms) {
    checkParameters(inputs, layerParsePrms, 1);
    return std::make_shared<ngraph::op::Result>(inputs[0]);
}

// Tile layer
template <>
std::shared_ptr<ngraph::Node> V10Parser::LayerCreator<ngraph::op::Tile>::createLayer(
    const ngraph::OutputVector& inputs, const pugi::xml_node& node, const Blob::CPtr& weights,
    const GenericLayerParams& layerParsePrms) {
    checkParameters(inputs, layerParsePrms, 2);
    return std::make_shared<ngraph::op::Tile>(inputs[0], inputs[1]);
}

// StridedSlice layer
template <>
std::shared_ptr<ngraph::Node> V10Parser::LayerCreator<ngraph::op::v1::StridedSlice>::createLayer(
    const ngraph::OutputVector& inputs, const pugi::xml_node& node, const Blob::CPtr& weights,
    const GenericLayerParams& layerParsePrms) {

    pugi::xml_node dn = node.child("data");

    std::vector<int64_t> begin_mask = getParameters<int64_t>(dn, "begin_mask");
    std::vector<int64_t> end_mask = getParameters<int64_t>(dn, "end_mask");
    std::vector<int64_t> new_axis = getParameters<int64_t>(dn, "new_axis_mask");
    std::vector<int64_t> shrink_axis = getParameters<int64_t>(dn, "shrink_axis_mask");
    std::vector<int64_t> ellipsis_mask = getParameters<int64_t>(dn, "ellipsis_mask");

    if (inputs.size() == 3) {
        return std::make_shared<ngraph::op::v1::StridedSlice>(inputs[0], inputs[1], inputs[2], begin_mask,
                                                              end_mask, new_axis, shrink_axis, ellipsis_mask);
    } else if (inputs.size() == 4) {
        return std::make_shared<ngraph::op::v1::StridedSlice>(inputs[0], inputs[1], inputs[2], inputs[3], begin_mask,
                                                              end_mask, new_axis, shrink_axis, ellipsis_mask);
    } else {
        THROW_IE_EXCEPTION << "Incorrect number of inputs " << inputs.size() << " for " << getType() << " layer with name: " << layerParsePrms.name;
    }
}

// Reshape layer
template <>
std::shared_ptr<ngraph::Node> V10Parser::LayerCreator<ngraph::op::v1::Reshape>::createLayer(
    const ngraph::OutputVector& inputs, const pugi::xml_node& node, const Blob::CPtr& weights,
    const GenericLayerParams& layerParsePrms) {
    checkParameters(inputs, layerParsePrms, 2);

    pugi::xml_node dn = node.child("data");
    if (dn.empty())
        THROW_IE_EXCEPTION << "Cannot read parameter for " << getType() << " layer with name: " << layerParsePrms.name;

    return std::make_shared<ngraph::op::v1::Reshape>(inputs[0], inputs[1], GetBoolAttr(dn, "special_zero"));
}

// Squeeze layer
template <>
std::shared_ptr<ngraph::Node> V10Parser::LayerCreator<ngraph::op::Squeeze>::createLayer(
    const ngraph::OutputVector& inputs, const pugi::xml_node& node, const Blob::CPtr& weights,
    const GenericLayerParams& layerParsePrms) {
    checkParameters(inputs, layerParsePrms, 2);
    return std::make_shared<ngraph::op::Squeeze>(inputs[0], inputs[1]);
}

// Unsqueeze layer
template <>
std::shared_ptr<ngraph::Node> V10Parser::LayerCreator<ngraph::op::Unsqueeze>::createLayer(
    const ngraph::OutputVector& inputs, const pugi::xml_node& node, const Blob::CPtr& weights,
    const GenericLayerParams& layerParsePrms) {
    checkParameters(inputs, layerParsePrms, 2);
    return std::make_shared<ngraph::op::Unsqueeze>(inputs[0], inputs[1]);
}

// Interpolate layer
template <>
std::shared_ptr<ngraph::Node> V10Parser::LayerCreator<ngraph::op::Interpolate>::createLayer(
    const ngraph::OutputVector& inputs, const pugi::xml_node& node, const Blob::CPtr& weights,
    const GenericLayerParams& layerParsePrms) {
    checkParameters(inputs, layerParsePrms, 2);

    pugi::xml_node dn = node.child("data");

    if (dn.empty())
        THROW_IE_EXCEPTION << "Cannot read parameter for " << getType() << " layer with name: " << layerParsePrms.name;

    ngraph::op::InterpolateAttrs attrs;
    for (auto& axis : getParameters<int64_t>(dn, "axes")) {
        attrs.axes.insert(axis);
    }

    std::set<std::string> available_modes {"linear", "nearest", "cubic", "area"};
    attrs.mode = GetStrAttr(dn, "mode");
    if (!available_modes.count(attrs.mode)) {
        THROW_IE_EXCEPTION << "Interpolate mode: " << attrs.mode << " is unsupported!";
    }
    attrs.align_corners = GetIntAttr(dn, "align_corners", 1);
    attrs.antialias = GetIntAttr(dn, "antialias", 0);
    for (auto& pad : getParameters<int64_t>(dn, "pads_begin")) {
        attrs.pads_begin.push_back(pad);
    }
    for (auto& pad : getParameters<int64_t>(dn, "pads_end")) {
        attrs.pads_end.push_back(pad);
    }

    return std::make_shared<ngraph::op::Interpolate>(inputs[0], inputs[1], attrs);
}

// Abs layer
template <>
std::shared_ptr<ngraph::Node> V10Parser::LayerCreator<ngraph::op::Abs>::createLayer(
    const ngraph::OutputVector& inputs, const pugi::xml_node& node, const Blob::CPtr& weights,
    const GenericLayerParams& layerParsePrms) {
    checkParameters(inputs, layerParsePrms, 1);
    return std::make_shared<ngraph::op::Abs>(inputs[0]);
}

// Add layer
template <>
std::shared_ptr<ngraph::Node> V10Parser::LayerCreator<ngraph::op::v1::Add>::createLayer(
    const ngraph::OutputVector& inputs, const pugi::xml_node& node, const Blob::CPtr& weights,
    const GenericLayerParams& layerParsePrms) {
    checkParameters(inputs, layerParsePrms, 2);
    return std::make_shared<ngraph::op::v1::Add>(inputs[0], inputs[1]);
}

// Minimum layer
template <>
std::shared_ptr<ngraph::Node> V10Parser::LayerCreator<ngraph::op::v1::Minimum>::createLayer(
    const ngraph::OutputVector& inputs, const pugi::xml_node& node, const Blob::CPtr& weights,
    const GenericLayerParams& layerParsePrms) {
    checkParameters(inputs, layerParsePrms, 2);
    return std::make_shared<ngraph::op::v1::Minimum>(inputs[0], inputs[1]);
}

// Maximum layer
template <>
std::shared_ptr<ngraph::Node> V10Parser::LayerCreator<ngraph::op::v1::Maximum>::createLayer(
    const ngraph::OutputVector& inputs, const pugi::xml_node& node, const Blob::CPtr& weights,
    const GenericLayerParams& layerParsePrms) {
    checkParameters(inputs, layerParsePrms, 2);
    return std::make_shared<ngraph::op::v1::Maximum>(inputs[0], inputs[1]);
}

// Divide layer
template <>
std::shared_ptr<ngraph::Node> V10Parser::LayerCreator<ngraph::op::v1::Divide>::createLayer(
    const ngraph::OutputVector& inputs, const pugi::xml_node& node, const Blob::CPtr& weights,
    const GenericLayerParams& layerParsePrms) {
    checkParameters(inputs, layerParsePrms, 2);
    return std::make_shared<ngraph::op::v1::Divide>(inputs[0], inputs[1]);
}

// Subtract layer
template <>
std::shared_ptr<ngraph::Node> V10Parser::LayerCreator<ngraph::op::v1::Subtract>::createLayer(
    const ngraph::OutputVector& inputs, const pugi::xml_node& node, const Blob::CPtr& weights,
    const GenericLayerParams& layerParsePrms) {
    checkParameters(inputs, layerParsePrms, 2);
    return std::make_shared<ngraph::op::v1::Subtract>(inputs[0], inputs[1]);
}

// Multiply layer
template <>
std::shared_ptr<ngraph::Node> V10Parser::LayerCreator<ngraph::op::v1::Multiply>::createLayer(
    const ngraph::OutputVector& inputs, const pugi::xml_node& node, const Blob::CPtr& weights,
    const GenericLayerParams& layerParsePrms) {
    checkParameters(inputs, layerParsePrms, 2);
    return std::make_shared<ngraph::op::v1::Multiply>(inputs[0], inputs[1]);
}

// Broadcast layer
template <>
std::shared_ptr<ngraph::Node> V10Parser::LayerCreator<ngraph::op::v1::Broadcast>::createLayer(
    const ngraph::OutputVector& inputs, const pugi::xml_node& node, const Blob::CPtr& weights,
    const GenericLayerParams& layerParsePrms) {
    if (inputs.size() == 2) {
        return std::make_shared<ngraph::op::v1::Broadcast>(inputs[0], inputs[1]);
    } else if (layerParsePrms.inputPorts.size() == 3) {
        return std::make_shared<ngraph::op::v1::Broadcast>(inputs[0], inputs[1], inputs[2]);
    }
    THROW_IE_EXCEPTION << "Invalid number of inputs: " << layerParsePrms.inputPorts.size();
}

// Constant layer
template <>
std::shared_ptr<ngraph::Node> V10Parser::LayerCreator<ngraph::op::Constant>::createLayer(
    const ngraph::OutputVector& inputs, const pugi::xml_node& node, const Blob::CPtr& weights,
    const GenericLayerParams& layerParsePrms) {
    checkParameters(inputs, layerParsePrms, 0);
    pugi::xml_node dn = node.child("data");

    if (dn.empty())
        THROW_IE_EXCEPTION << "Cannot read parameter for " << getType() << " layer with name: " << layerParsePrms.name;

    size_t offset = GetUInt64Attr(dn, "offset");
    size_t size = GetUInt64Attr(dn, "size");

    size_t length = weights->byteSize();
    if (!length)
        THROW_IE_EXCEPTION << "Cannot read network! The model requires weights data! "
            << "Bin file cannot be found! Please specify the path to bin file.";
    if (length < offset + size)
        THROW_IE_EXCEPTION << "Cannot create " << getType() << " layer with name: " << layerParsePrms.name
                           << ". Layer has incorrect weights!";

    auto port = layerParsePrms.outputPorts[0];
    ngraph::Shape shape(port.dims);
    ngraph::element::Type el_type(port.precision);
    if (size < std::ceil(ngraph::shape_size(shape) * el_type.bitwidth() / 8.f))
        THROW_IE_EXCEPTION << "Cannot create Constant op " << layerParsePrms.name << " size attribute and shape size are inconsistent!";

    char* data = (weights->cbuffer().as<char*>() + offset);
    auto constant = std::make_shared<ngraph::op::Constant>(port.precision, shape, data);

    return constant;
}

// Power layer
template <>
std::shared_ptr<ngraph::Node> V10Parser::LayerCreator<ngraph::op::v1::Power>::createLayer(
    const ngraph::OutputVector& inputs, const pugi::xml_node& node, const Blob::CPtr& weights,
    const GenericLayerParams& layerParsePrms) {
    checkParameters(inputs, layerParsePrms, 2);
    return std::make_shared<ngraph::op::v1::Power>(inputs[0], inputs[1]);
}

// MatMul layer
template <>
std::shared_ptr<ngraph::Node> V10Parser::LayerCreator<ngraph::op::MatMul>::createLayer(
    const ngraph::OutputVector& inputs, const pugi::xml_node& node, const Blob::CPtr& weights,
    const GenericLayerParams& layerParsePrms) {
    checkParameters(inputs, layerParsePrms, 2);
    pugi::xml_node dn = node.child("data");

    auto transpose_a = GetBoolAttr(dn, "transpose_a", false);
    auto transpose_b = GetBoolAttr(dn, "transpose_b", false);

    return std::make_shared<ngraph::op::MatMul>(inputs[0], inputs[1], transpose_a, transpose_b);
}

// Softmax layer
template <>
std::shared_ptr<ngraph::Node> V10Parser::LayerCreator<ngraph::op::v1::Softmax>::createLayer(
    const ngraph::OutputVector& inputs, const pugi::xml_node& node, const Blob::CPtr& weights,
    const GenericLayerParams& layerParsePrms) {
    checkParameters(inputs, layerParsePrms, 1);
    pugi::xml_node dn = node.child("data");

    if (dn.empty())
        THROW_IE_EXCEPTION << "Cannot read parameter for " << getType() << " layer with name: " << layerParsePrms.name;

    return std::make_shared<ngraph::op::v1::Softmax>(inputs[0], GetUIntAttr(dn, "axis"));
}

// Sqrt layer
template <>
std::shared_ptr<ngraph::Node> V10Parser::LayerCreator<ngraph::op::Sqrt>::createLayer(
    const ngraph::OutputVector& inputs, const pugi::xml_node& node, const Blob::CPtr& weights,
    const GenericLayerParams& layerParsePrms) {
    checkParameters(inputs, layerParsePrms, 1);
    return std::make_shared<ngraph::op::Sqrt>(inputs[0]);
}

// RegionYolo layer
template <>
std::shared_ptr<ngraph::Node> V10Parser::LayerCreator<ngraph::op::RegionYolo>::createLayer(
    const ngraph::OutputVector& inputs, const pugi::xml_node& node, const Blob::CPtr& weights,
    const GenericLayerParams& layerParsePrms) {
    checkParameters(inputs, layerParsePrms, 1);
    pugi::xml_node dn = node.child("data");

    if (dn.empty())
        THROW_IE_EXCEPTION << "Cannot read parameter for " << getType() << " layer with name: " << layerParsePrms.name;

    auto axis = GetIntAttr(dn, "axis");
    auto classes = GetUIntAttr(dn, "classes");
    auto coords = GetUIntAttr(dn, "coords");
    auto do_softmax = GetIntAttr(dn, "do_softmax");
    auto end_axis = GetIntAttr(dn, "end_axis");
    auto num = GetUIntAttr(dn, "num");
    auto mask = getParameters<int64_t>(dn, "mask", {});
    auto anchors = getParameters<float>(dn, "anchors", {});

    return std::make_shared<ngraph::op::RegionYolo>(inputs[0], coords, classes, num, do_softmax,
                                                    mask, axis, end_axis, anchors);
}

// ReorgYolo layer
template <>
std::shared_ptr<ngraph::Node> V10Parser::LayerCreator<ngraph::op::ReorgYolo>::createLayer(
    const ngraph::OutputVector& inputs, const pugi::xml_node& node, const Blob::CPtr& weights,
    const GenericLayerParams& layerParsePrms) {
    checkParameters(inputs, layerParsePrms, 1);
    pugi::xml_node dn = node.child("data");

    if (dn.empty())
        THROW_IE_EXCEPTION << "Cannot read parameter for " << getType() << " layer with name: " << layerParsePrms.name;

    auto stride = GetUIntAttr(dn, "stride");
    return std::make_shared<ngraph::op::ReorgYolo>(inputs[0], ngraph::Strides {stride});
}

// ReduceMin layer
template <>
std::shared_ptr<ngraph::Node> V10Parser::LayerCreator<ngraph::op::v1::ReduceMin>::createLayer(
    const ngraph::OutputVector& inputs, const pugi::xml_node& node, const Blob::CPtr& weights,
    const GenericLayerParams& layerParsePrms) {
    checkParameters(inputs, layerParsePrms, 2);
    pugi::xml_node dn = node.child("data");

    if (dn.empty())
        THROW_IE_EXCEPTION << "Cannot read parameter for " << getType() << " layer with name: " << layerParsePrms.name;

    return std::make_shared<ngraph::op::v1::ReduceMin>(inputs[0], inputs[1], GetBoolAttr(dn, "keep_dims", false));
}

// ReduceMax layer
template <>
std::shared_ptr<ngraph::Node> V10Parser::LayerCreator<ngraph::op::v1::ReduceMax>::createLayer(
    const ngraph::OutputVector& inputs, const pugi::xml_node& node, const Blob::CPtr& weights,
    const GenericLayerParams& layerParsePrms) {
    checkParameters(inputs, layerParsePrms, 2);
    pugi::xml_node dn = node.child("data");

    if (dn.empty())
        THROW_IE_EXCEPTION << "Cannot read parameter for " << getType() << " layer with name: " << layerParsePrms.name;

    return std::make_shared<ngraph::op::v1::ReduceMax>(inputs[0], inputs[1], GetBoolAttr(dn, "keep_dims", false));
}

// ReduceMean layer
template <>
std::shared_ptr<ngraph::Node> V10Parser::LayerCreator<ngraph::op::v1::ReduceMean>::createLayer(
    const ngraph::OutputVector& inputs, const pugi::xml_node& node, const Blob::CPtr& weights,
    const GenericLayerParams& layerParsePrms) {
    checkParameters(inputs, layerParsePrms, 2);
    pugi::xml_node dn = node.child("data");

    if (dn.empty())
        THROW_IE_EXCEPTION << "Cannot read parameter for " << getType() << " layer with name: " << layerParsePrms.name;

    return std::make_shared<ngraph::op::v1::ReduceMean>(inputs[0], inputs[1], GetBoolAttr(dn, "keep_dims", false));
}

// ReduceProd layer
template <>
std::shared_ptr<ngraph::Node> V10Parser::LayerCreator<ngraph::op::v1::ReduceProd>::createLayer(
    const ngraph::OutputVector& inputs, const pugi::xml_node& node, const Blob::CPtr& weights,
    const GenericLayerParams& layerParsePrms) {
    checkParameters(inputs, layerParsePrms, 2);
    pugi::xml_node dn = node.child("data");

    if (dn.empty())
        THROW_IE_EXCEPTION << "Cannot read parameter for " << getType() << " layer with name: " << layerParsePrms.name;

    return std::make_shared<ngraph::op::v1::ReduceProd>(inputs[0], inputs[1], GetBoolAttr(dn, "keep_dims", false));
}

// ReduceSum layer
template <>
std::shared_ptr<ngraph::Node> V10Parser::LayerCreator<ngraph::op::v1::ReduceSum>::createLayer(
    const ngraph::OutputVector& inputs, const pugi::xml_node& node, const Blob::CPtr& weights,
    const GenericLayerParams& layerParsePrms) {
    checkParameters(inputs, layerParsePrms, 2);
    pugi::xml_node dn = node.child("data");

    if (dn.empty())
        THROW_IE_EXCEPTION << "Cannot read parameter for " << getType() << " layer with name: " << layerParsePrms.name;

    return std::make_shared<ngraph::op::v1::ReduceSum>(inputs[0], inputs[1], GetBoolAttr(dn, "keep_dims", false));
}

// Transpose layer
template <>
std::shared_ptr<ngraph::Node> V10Parser::LayerCreator<ngraph::op::Transpose>::createLayer(
    const ngraph::OutputVector& inputs, const pugi::xml_node& node, const Blob::CPtr& weights,
    const GenericLayerParams& layerParsePrms) {
    checkParameters(inputs, layerParsePrms, 2);
    return std::make_shared<ngraph::op::Transpose>(inputs[0], inputs[1]);
}

// BinaryConvolution layer
template <>
std::shared_ptr<ngraph::Node> V10Parser::LayerCreator<ngraph::op::v1::BinaryConvolution>::createLayer(
        const ngraph::OutputVector& inputs, const pugi::xml_node& node, const Blob::CPtr& weights,
        const GenericLayerParams& layerParsePrms) {
    checkParameters(inputs, layerParsePrms, 2);
    pugi::xml_node dn = node.child("data");

    if (dn.empty())
        THROW_IE_EXCEPTION << "Cannot read parameter for " << getType() << " layer with name: " << layerParsePrms.name;

    size_t group = GetUIntAttr(dn, "group", 1);
    if (group != 1) THROW_IE_EXCEPTION << "Cannot create grouped BinaryConvolution layer " << layerParsePrms.name;

    ngraph::op::PadType pad_type = ngraph::op::PadType::EXPLICIT;
    std::string auto_pad = GetStrAttr(dn, "auto_pad", "");
    if (auto_pad == "same_lower") {
        pad_type = ngraph::op::PadType::SAME_LOWER;
    } else if (auto_pad == "same_upper") {
        pad_type = ngraph::op::PadType::SAME_UPPER;
    } else if (auto_pad == "valid") {
        pad_type = ngraph::op::PadType::VALID;
    }

    auto strides = ngraph::Strides(getParameters<size_t>(dn, "strides"));
    auto dilations = ngraph::Strides(getParameters<size_t>(dn, "dilations"));
    auto pads_begin = ngraph::CoordinateDiff(getParameters<std::ptrdiff_t>(dn, "pads_begin"));
    auto pads_end = ngraph::CoordinateDiff(getParameters<std::ptrdiff_t>(dn, "pads_end"));
    auto mode = GetStrAttr(dn, "mode");
    auto pad_value = GetFloatAttr(dn, "pad_value");

    return std::make_shared<ngraph::op::v1::BinaryConvolution>(inputs[0], inputs[1], strides, pads_begin, pads_end,
                                                               dilations, mode, pad_value, pad_type);
}

// Convolution layer
template <>
std::shared_ptr<ngraph::Node> V10Parser::LayerCreator<ngraph::op::v1::Convolution>::createLayer(
    const ngraph::OutputVector& inputs, const pugi::xml_node& node, const Blob::CPtr& weights,
    const GenericLayerParams& layerParsePrms) {
    checkParameters(inputs, layerParsePrms, 2);
    pugi::xml_node dn = node.child("data");

    if (dn.empty())
        THROW_IE_EXCEPTION << "Cannot read parameter for " << getType() << " layer with name: " << layerParsePrms.name;

    ngraph::op::PadType pad_type = ngraph::op::PadType::EXPLICIT;
    std::string auto_pad = GetStrAttr(dn, "auto_pad", "");
    if (auto_pad == "same_lower") {
        pad_type = ngraph::op::PadType::SAME_LOWER;
    } else if (auto_pad == "same_upper") {
        pad_type = ngraph::op::PadType::SAME_UPPER;
    } else if (auto_pad == "valid") {
        pad_type = ngraph::op::PadType::VALID;
    }

    auto strides = ngraph::Strides(getParameters<size_t>(dn, "strides"));
    auto dilations = ngraph::Strides(getParameters<size_t>(dn, "dilations"));
    auto pads_begin = ngraph::CoordinateDiff(getParameters<std::ptrdiff_t>(dn, "pads_begin", {}));
    auto pads_end = ngraph::CoordinateDiff(getParameters<std::ptrdiff_t>(dn, "pads_end", {}));

    return std::make_shared<ngraph::op::v1::Convolution>(inputs[0], inputs[1], strides, pads_begin, pads_end,
                                                         dilations, pad_type);
}

// GroupConvolution layer
template <>
std::shared_ptr<ngraph::Node> V10Parser::LayerCreator<ngraph::op::v1::GroupConvolution>::createLayer(
        const ngraph::OutputVector& inputs, const pugi::xml_node& node, const Blob::CPtr& weights,
        const GenericLayerParams& layerParsePrms) {
    checkParameters(inputs, layerParsePrms, 2);
    pugi::xml_node dn = node.child("data");

    if (dn.empty())
        THROW_IE_EXCEPTION << "Cannot read parameter for " << getType() << " layer with name: " << layerParsePrms.name;

    ngraph::op::PadType pad_type = ngraph::op::PadType::EXPLICIT;
    std::string auto_pad = GetStrAttr(dn, "auto_pad", "");
    if (auto_pad == "same_lower") {
        pad_type = ngraph::op::PadType::SAME_LOWER;
    } else if (auto_pad == "same_upper") {
        pad_type = ngraph::op::PadType::SAME_UPPER;
    } else if (auto_pad == "valid") {
        pad_type = ngraph::op::PadType::VALID;
    }

    auto strides = ngraph::Strides(getParameters<size_t>(dn, "strides"));
    auto dilations = ngraph::Strides(getParameters<size_t>(dn, "dilations"));
    auto pads_begin = ngraph::CoordinateDiff(getParameters<std::ptrdiff_t>(dn, "pads_begin", {}));
    auto pads_end = ngraph::CoordinateDiff(getParameters<std::ptrdiff_t>(dn, "pads_end", {}));

    return std::make_shared<ngraph::op::v1::GroupConvolution>(inputs[0], inputs[1], strides, pads_begin, pads_end,
                                                              dilations, pad_type);
}

// DeformableConvolution layer
template <>
std::shared_ptr<ngraph::Node> V10Parser::LayerCreator<ngraph::op::v1::DeformableConvolution>::createLayer(
        const ngraph::OutputVector& inputs, const pugi::xml_node& node, const Blob::CPtr& weights,
        const GenericLayerParams& layerParsePrms) {
    checkParameters(inputs, layerParsePrms, 3);
    pugi::xml_node dn = node.child("data");

    if (dn.empty())
        THROW_IE_EXCEPTION << "Cannot read parameter for " << getType() << " layer with name: " << layerParsePrms.name;

    size_t group = GetUIntAttr(dn, "group");
    size_t deformable_group = GetUIntAttr(dn, "deformable_group");

    ngraph::op::PadType pad_type = ngraph::op::PadType::EXPLICIT;
    std::string auto_pad = GetStrAttr(dn, "auto_pad", "");
    if (auto_pad == "same_lower") {
        pad_type = ngraph::op::PadType::SAME_LOWER;
    } else if (auto_pad == "same_upper") {
        pad_type = ngraph::op::PadType::SAME_UPPER;
    } else if (auto_pad == "valid") {
        pad_type = ngraph::op::PadType::VALID;
    }

    auto strides = ngraph::Strides(getParameters<size_t>(dn, "strides"));
    auto dilations = ngraph::Strides(getParameters<size_t>(dn, "dilations"));
    auto pads_begin = ngraph::CoordinateDiff(getParameters<std::ptrdiff_t>(dn, "pads_begin"));
    auto pads_end = ngraph::CoordinateDiff(getParameters<std::ptrdiff_t>(dn, "pads_end"));

    return std::make_shared<ngraph::op::v1::DeformableConvolution>(inputs[0], inputs[1], inputs[2], strides, pads_begin,
                pads_end, dilations, pad_type, group, deformable_group);
}

// ConvolutionBackpropData layer
template <>
std::shared_ptr<ngraph::Node> V10Parser::LayerCreator<ngraph::op::v1::ConvolutionBackpropData>::createLayer(
    const ngraph::OutputVector& inputs, const pugi::xml_node& node, const Blob::CPtr& weights,
    const GenericLayerParams& layerParsePrms) {
    pugi::xml_node dn = node.child("data");

    if (dn.empty())
        THROW_IE_EXCEPTION << "Cannot read parameter for " << getType() << " layer with name: " << layerParsePrms.name;

    ngraph::op::PadType pad_type = ngraph::op::PadType::EXPLICIT;
    std::string auto_pad = GetStrAttr(dn, "auto_pad", "");
    if (auto_pad == "same_lower") {
        pad_type = ngraph::op::PadType::SAME_LOWER;
    } else if (auto_pad == "same_upper") {
        pad_type = ngraph::op::PadType::SAME_UPPER;
    } else if (auto_pad == "valid") {
        pad_type = ngraph::op::PadType::VALID;
    }

    auto strides = ngraph::Strides(getParameters<size_t>(dn, "strides"));
    auto dilations = ngraph::Strides(getParameters<size_t>(dn, "dilations"));
    auto pads_begin = ngraph::CoordinateDiff(getParameters<std::ptrdiff_t>(dn, "pads_begin", {}));
    auto pads_end = ngraph::CoordinateDiff(getParameters<std::ptrdiff_t>(dn, "pads_end", {}));
    auto output_padding = ngraph::CoordinateDiff(getParameters<std::ptrdiff_t>(dn, "output_padding", {}));
    if (inputs.size() != 3 && inputs.size() != 2) {
        THROW_IE_EXCEPTION << layerParsePrms.type << " layer " << layerParsePrms.name << " has incorrect number of input ports!";
    }

    if (inputs.size() == 3) {
        return std::make_shared<ngraph::op::v1::ConvolutionBackpropData>(inputs[0], inputs[1], inputs[2], strides, pads_begin, pads_end,
                                                                         dilations, pad_type, output_padding);
    } else {
        return std::make_shared<ngraph::op::v1::ConvolutionBackpropData>(inputs[0], inputs[1], strides, pads_begin, pads_end,
                                                                         dilations, pad_type, output_padding);
    }
}

// GroupConvolutionBackpropData layer
template <>
std::shared_ptr<ngraph::Node> V10Parser::LayerCreator<ngraph::op::v1::GroupConvolutionBackpropData>::createLayer(
        const ngraph::OutputVector& inputs, const pugi::xml_node& node, const Blob::CPtr& weights,
        const GenericLayerParams& layerParsePrms) {
    pugi::xml_node dn = node.child("data");

    if (dn.empty())
        THROW_IE_EXCEPTION << "Cannot read parameter for " << getType() << " layer with name: " << layerParsePrms.name;

    ngraph::op::PadType pad_type = ngraph::op::PadType::EXPLICIT;
    std::string auto_pad = GetStrAttr(dn, "auto_pad", "");
    if (auto_pad == "same_lower") {
        pad_type = ngraph::op::PadType::SAME_LOWER;
    } else if (auto_pad == "same_upper") {
        pad_type = ngraph::op::PadType::SAME_UPPER;
    } else if (auto_pad == "valid") {
        pad_type = ngraph::op::PadType::VALID;
    }

    auto strides = ngraph::Strides(getParameters<size_t>(dn, "strides"));
    auto dilations = ngraph::Strides(getParameters<size_t>(dn, "dilations"));
    auto pads_begin = ngraph::CoordinateDiff(getParameters<std::ptrdiff_t>(dn, "pads_begin", {}));
    auto pads_end = ngraph::CoordinateDiff(getParameters<std::ptrdiff_t>(dn, "pads_end", {}));
    auto output_padding = ngraph::CoordinateDiff(getParameters<std::ptrdiff_t>(dn, "output_padding", {}));

    if (inputs.size() != 3 && inputs.size() != 2) {
        THROW_IE_EXCEPTION << layerParsePrms.type << " layer " << layerParsePrms.name << " has incorrect number of input ports!";
    }

    if (inputs.size() == 3) {
        return std::make_shared<ngraph::op::v1::GroupConvolutionBackpropData>(inputs[0], inputs[1], inputs[2], strides, pads_begin, pads_end,
                                                                              dilations, pad_type, output_padding);
    } else {
        return std::make_shared<ngraph::op::v1::GroupConvolutionBackpropData>(inputs[0], inputs[1], strides, pads_begin, pads_end,
                                                                              dilations, pad_type, output_padding);
    }
}

// AvgPool layer
template <>
std::shared_ptr<ngraph::Node> V10Parser::LayerCreator<ngraph::op::v1::AvgPool>::createLayer(
    const ngraph::OutputVector& inputs, const pugi::xml_node& node, const Blob::CPtr& weights,
    const GenericLayerParams& layerParsePrms) {
    checkParameters(inputs, layerParsePrms, 1);
    pugi::xml_node dn = node.child("data");

    if (dn.empty())
        THROW_IE_EXCEPTION << "Cannot read parameter for " << getType() << " layer with name: " << layerParsePrms.name;

    auto exclude_pad = GetStrAttr(dn, "exclude-pad") == "true";
    auto strides = ngraph::Strides(getParameters<size_t>(dn, "strides"));
    auto kernel = ngraph::Shape(getParameters<size_t>(dn, "kernel"));
    auto pads_begin = ngraph::Shape(getParameters<std::size_t>(dn, "pads_begin"));
    auto pads_end = ngraph::Shape(getParameters<std::size_t>(dn, "pads_end"));
    auto pad_type = ngraph::op::PadType::EXPLICIT;

    auto pad_type_str = GetStrAttr(dn, "auto_pad", "");
    if (pad_type_str == "same_lower") {
        pad_type = ngraph::op::PadType::SAME_LOWER;
    } else if (pad_type_str == "same_upper") {
        pad_type = ngraph::op::PadType::SAME_UPPER;
    } else if (pad_type_str == "valid") {
        pad_type = ngraph::op::PadType::VALID;
    }

    ngraph::op::RoundingType rounding_type;
    auto str_rounding_type = GetStrAttr(dn, "rounding_type", "floor");
    if (str_rounding_type == "floor") {
        rounding_type = ngraph::op::RoundingType::FLOOR;
    } else if (str_rounding_type == "ceil") {
        rounding_type = ngraph::op::RoundingType::CEIL;
    } else {
        THROW_IE_EXCEPTION << "Unsuppored rounding type: " << str_rounding_type;
    }

    return std::make_shared<ngraph::op::v1::AvgPool>(inputs[0], strides, pads_begin, pads_end, kernel, exclude_pad,
                                                     rounding_type, pad_type);
}

// MaxPool layer
template <>
std::shared_ptr<ngraph::Node> V10Parser::LayerCreator<ngraph::op::v1::MaxPool>::createLayer(
    const ngraph::OutputVector& inputs, const pugi::xml_node& node, const Blob::CPtr& weights,
    const GenericLayerParams& layerParsePrms) {
    checkParameters(inputs, layerParsePrms, 1);
    pugi::xml_node dn = node.child("data");

    if (dn.empty())
        THROW_IE_EXCEPTION << "Cannot read parameter for " << getType() << " layer with name: " << layerParsePrms.name;

    auto strides = ngraph::Strides(getParameters<size_t>(dn, "strides"));
    auto kernel = ngraph::Shape(getParameters<size_t>(dn, "kernel"));
    auto pads_begin = ngraph::Shape(getParameters<std::size_t>(dn, "pads_begin"));
    auto pads_end = ngraph::Shape(getParameters<std::size_t>(dn, "pads_end"));
    auto pad_type = ngraph::op::PadType::EXPLICIT;

    auto pad_type_str = GetStrAttr(dn, "auto_pad", "");
    if (pad_type_str == "same_lower") {
        pad_type = ngraph::op::PadType::SAME_LOWER;
    } else if (pad_type_str == "same_upper") {
        pad_type = ngraph::op::PadType::SAME_UPPER;
    } else if (pad_type_str == "valid") {
        pad_type = ngraph::op::PadType::VALID;
    }

    ngraph::op::RoundingType rounding_type;
    auto str_rounding_type = GetStrAttr(dn, "rounding_type", "floor");
    if (str_rounding_type == "floor") {
        rounding_type = ngraph::op::RoundingType::FLOOR;
    } else if (str_rounding_type == "ceil") {
        rounding_type = ngraph::op::RoundingType::CEIL;
    } else {
        THROW_IE_EXCEPTION << "Unsuppored rounding type: " << str_rounding_type;
    }

    return std::make_shared<ngraph::op::v1::MaxPool>(inputs[0], strides, pads_begin, pads_end, kernel, rounding_type,
                                                     pad_type);
}

// ROIPooling layer
template <>
std::shared_ptr<ngraph::Node> V10Parser::LayerCreator<ngraph::op::ROIPooling>::createLayer(
    const ngraph::OutputVector& inputs, const pugi::xml_node& node, const Blob::CPtr& weights,
    const GenericLayerParams& layerParsePrms) {
    checkParameters(inputs, layerParsePrms, 2);
    pugi::xml_node dn = node.child("data");

    if (dn.empty())
        THROW_IE_EXCEPTION << "Cannot read parameter for " << getType() << " layer with name: " << layerParsePrms.name;

    auto pooled_h = GetUIntAttr(dn, "pooled_h");
    auto pooled_w = GetUIntAttr(dn, "pooled_w");
    auto spatial_scale = GetFloatAttr(dn, "spatial_scale");
    auto method = GetStrAttr(dn, "method", "max");
    return std::make_shared<ngraph::op::ROIPooling>(inputs[0], inputs[1],
                                                    ngraph::Shape {pooled_h, pooled_w}, spatial_scale, method);
}

// PSROIPooling layer
template <>
std::shared_ptr<ngraph::Node> V10Parser::LayerCreator<ngraph::op::PSROIPooling>::createLayer(
    const ngraph::OutputVector& inputs, const pugi::xml_node& node, const Blob::CPtr& weights,
    const GenericLayerParams& layerParsePrms) {
    checkParameters(inputs, layerParsePrms, 2);
    pugi::xml_node dn = node.child("data");

    if (dn.empty())
        THROW_IE_EXCEPTION << "Cannot read parameter for " << getType() << " layer with name: " << layerParsePrms.name;

    auto output_dim = GetIntAttr(dn, "output_dim");
    auto group_size = GetIntAttr(dn, "group_size", 1);
    auto spatial_bins_x = GetIntAttr(dn, "spatial_bins_x", 1);
    auto spatial_bins_y = GetIntAttr(dn, "spatial_bins_y", 1);
    auto spatial_scale = GetFloatAttr(dn, "spatial_scale");
    auto mode = GetStrAttr(dn, "mode", "average");

    return std::make_shared<ngraph::op::PSROIPooling>(inputs[0], inputs[1],
                                                      output_dim, group_size, spatial_scale, spatial_bins_x,
                                                      spatial_bins_y, mode);
}

// DeformablePSROIPooling layer

template <>
std::shared_ptr<ngraph::Node> V10Parser::LayerCreator<ngraph::op::v1::DeformablePSROIPooling>::createLayer(
        const ngraph::OutputVector& inputs, const pugi::xml_node& node, const Blob::CPtr& weights,
        const GenericLayerParams& layerParsePrms) {
    pugi::xml_node dn = node.child("data");

    if (dn.empty())
        THROW_IE_EXCEPTION << "Cannot read parameter for " << getType() << " layer with name: " << layerParsePrms.name;

    auto output_dim = GetIntAttr(dn, "output_dim");
    auto group_size = GetIntAttr(dn, "group_size", 1);
    auto spatial_bins_x = GetIntAttr(dn, "spatial_bins_x", 1);
    auto spatial_bins_y = GetIntAttr(dn, "spatial_bins_y", 1);
    auto spatial_scale = GetFloatAttr(dn, "spatial_scale");
    auto mode = GetStrAttr(dn, "mode", "bilinear_deformable");
    auto trans_std = GetFloatAttr(dn, "trans_std", 1.0);
    auto part_size = GetIntAttr(dn, "part_size", 1);

    if (inputs.size() == 3) {
        return std::make_shared<ngraph::op::v1::DeformablePSROIPooling>(inputs[0],
                                                                        inputs[1],
                                                                        inputs[2], output_dim,
                                                                        spatial_scale, group_size, mode, spatial_bins_x,
                                                                        spatial_bins_y, trans_std, part_size);
    } else if (inputs.size() == 2) {
        return std::make_shared<ngraph::op::v1::DeformablePSROIPooling>(inputs[0],
                                                                        inputs[1], output_dim,
                                                                        spatial_scale, group_size, mode, spatial_bins_x,
                                                                        spatial_bins_y, trans_std, part_size);
    } else {
        THROW_IE_EXCEPTION << "Wrong number of inputs for " << getType() << " layer with name: " << layerParsePrms.name;
    }
}

// Concat layer
template <>
std::shared_ptr<ngraph::Node> V10Parser::LayerCreator<ngraph::op::Concat>::createLayer(
    const ngraph::OutputVector& inputs, const pugi::xml_node& node, const Blob::CPtr& weights,
    const GenericLayerParams& layerParsePrms) {
    checkParameters(inputs, layerParsePrms, -1);
    pugi::xml_node dn = node.child("data");

    if (dn.empty())
        THROW_IE_EXCEPTION << "Cannot read parameter for " << getType() << " layer with name: " << layerParsePrms.name;

    return std::make_shared<ngraph::op::Concat>(inputs, GetUIntAttr(dn, "axis"));
}

// Gather layer
template <>
std::shared_ptr<ngraph::Node> V10Parser::LayerCreator<ngraph::op::v1::Gather>::createLayer(
    const ngraph::OutputVector& inputs, const pugi::xml_node& node, const Blob::CPtr& weights,
    const GenericLayerParams& layerParsePrms) {
    checkParameters(inputs, layerParsePrms, 3);
    return std::make_shared<ngraph::op::v1::Gather>(inputs[0], inputs[1], inputs[2]);
}

// GatherTree layer
template <>
std::shared_ptr<ngraph::Node> V10Parser::LayerCreator<ngraph::op::v1::GatherTree>::createLayer(
        const ngraph::OutputVector& inputs, const pugi::xml_node& node, const Blob::CPtr& weights,
        const GenericLayerParams& layerParsePrms) {
    checkParameters(inputs, layerParsePrms, 4);
    return std::make_shared<ngraph::op::v1::GatherTree>(inputs[0], inputs[1], inputs[2], inputs[3]);
}

// OneHot layer
template <>
std::shared_ptr<ngraph::Node> V10Parser::LayerCreator<ngraph::op::v1::OneHot>::createLayer(
        const ngraph::OutputVector& inputs, const pugi::xml_node& node, const Blob::CPtr& weights,
        const GenericLayerParams& layerParsePrms) {
    checkParameters(inputs, layerParsePrms, 4);

    pugi::xml_node dn = node.child("data");
    if (dn.empty())
        THROW_IE_EXCEPTION << "Cannot read parameter for " << getType() << " layer with name: " << layerParsePrms.name;

    return std::make_shared<ngraph::op::v1::OneHot>(inputs[0], inputs[1], inputs[2], inputs[3], GetInt64Attr(dn, "axis"));
}

// NormalizeL2 layer
template <>
std::shared_ptr<ngraph::Node> V10Parser::LayerCreator<ngraph::op::NormalizeL2>::createLayer(
    const ngraph::OutputVector& inputs, const pugi::xml_node& node, const Blob::CPtr& weights,
    const GenericLayerParams& layerParsePrms) {
    checkParameters(inputs, layerParsePrms, 2);
    pugi::xml_node dn = node.child("data");

    if (dn.empty())
        THROW_IE_EXCEPTION << "Cannot read parameter for " << getType() << " layer with name: " << layerParsePrms.name;

    float eps = GetFloatAttr(dn, "eps");
    std::string eps_mode = GetStrAttr(dn, "eps_mode");
    ngraph::op::EpsMode em;
    if (eps_mode == "add") {
        em = ngraph::op::EpsMode::ADD;
    } else if (eps_mode == "max") {
        em = ngraph::op::EpsMode::MAX;
    } else {
        THROW_IE_EXCEPTION << "NormalizeL2 unsupported eps_mode: " << eps_mode;
    }

    return std::make_shared<ngraph::op::NormalizeL2>(inputs[0], inputs[1], eps, em);
}

// Erf layer
template <>
std::shared_ptr<ngraph::Node> V10Parser::LayerCreator<ngraph::op::Erf>::createLayer(
        const ngraph::OutputVector& inputs, const pugi::xml_node& node, const Blob::CPtr& weights,
        const GenericLayerParams& layerParsePrms) {
    checkParameters(inputs, layerParsePrms, 1);
    return std::make_shared<ngraph::op::Erf>(inputs[0]);
}

// Sin layer
template <>
std::shared_ptr<ngraph::Node> V10Parser::LayerCreator<ngraph::op::Sin>::createLayer(
    const ngraph::OutputVector& inputs, const pugi::xml_node& node, const Blob::CPtr& weights,
    const GenericLayerParams& layerParsePrms) {
    checkParameters(inputs, layerParsePrms, 1);
    return std::make_shared<ngraph::op::Sin>(inputs[0]);
}

// Sign layer
template <>
std::shared_ptr<ngraph::Node> V10Parser::LayerCreator<ngraph::op::Sign>::createLayer(
        const ngraph::OutputVector& inputs, const pugi::xml_node& node, const Blob::CPtr& weights,
        const GenericLayerParams& layerParsePrms) {
    checkParameters(inputs, layerParsePrms, 1);
    return std::make_shared<ngraph::op::Sign>(inputs[0]);
}

// Sinh layer
template <>
std::shared_ptr<ngraph::Node> V10Parser::LayerCreator<ngraph::op::Sinh>::createLayer(
    const ngraph::OutputVector& inputs, const pugi::xml_node& node, const Blob::CPtr& weights,
    const GenericLayerParams& layerParsePrms) {
    checkParameters(inputs, layerParsePrms, 1);
    return std::make_shared<ngraph::op::Sinh>(inputs[0]);
}

// Asin layer
template <>
std::shared_ptr<ngraph::Node> V10Parser::LayerCreator<ngraph::op::Asin>::createLayer(
    const ngraph::OutputVector& inputs, const pugi::xml_node& node, const Blob::CPtr& weights,
    const GenericLayerParams& layerParsePrms) {
    checkParameters(inputs, layerParsePrms, 1);
    return std::make_shared<ngraph::op::Asin>(inputs[0]);
}

// Cos layer
template <>
std::shared_ptr<ngraph::Node> V10Parser::LayerCreator<ngraph::op::Cos>::createLayer(
    const ngraph::OutputVector& inputs, const pugi::xml_node& node, const Blob::CPtr& weights,
    const GenericLayerParams& layerParsePrms) {
    checkParameters(inputs, layerParsePrms, 1);
    return std::make_shared<ngraph::op::Cos>(inputs[0]);
}

// Cosh layer
template <>
std::shared_ptr<ngraph::Node> V10Parser::LayerCreator<ngraph::op::Cosh>::createLayer(
    const ngraph::OutputVector& inputs, const pugi::xml_node& node, const Blob::CPtr& weights,
    const GenericLayerParams& layerParsePrms) {
    checkParameters(inputs, layerParsePrms, 1);
    return std::make_shared<ngraph::op::Cosh>(inputs[0]);
}

// Acos layer
template <>
std::shared_ptr<ngraph::Node> V10Parser::LayerCreator<ngraph::op::Acos>::createLayer(
    const ngraph::OutputVector& inputs, const pugi::xml_node& node, const Blob::CPtr& weights,
    const GenericLayerParams& layerParsePrms) {
    checkParameters(inputs, layerParsePrms, 1);
    return std::make_shared<ngraph::op::Acos>(inputs[0]);
}

// Tan layer
template <>
std::shared_ptr<ngraph::Node> V10Parser::LayerCreator<ngraph::op::Tan>::createLayer(
    const ngraph::OutputVector& inputs, const pugi::xml_node& node, const Blob::CPtr& weights,
    const GenericLayerParams& layerParsePrms) {
    checkParameters(inputs, layerParsePrms, 1);
    return std::make_shared<ngraph::op::Tan>(inputs[0]);
}

// Atan layer
template <>
std::shared_ptr<ngraph::Node> V10Parser::LayerCreator<ngraph::op::Atan>::createLayer(
    const ngraph::OutputVector& inputs, const pugi::xml_node& node, const Blob::CPtr& weights,
    const GenericLayerParams& layerParsePrms) {
    checkParameters(inputs, layerParsePrms, 1);
    return std::make_shared<ngraph::op::Atan>(inputs[0]);
}

// Floor layer
template <>
std::shared_ptr<ngraph::Node> V10Parser::LayerCreator<ngraph::op::Floor>::createLayer(
    const ngraph::OutputVector& inputs, const pugi::xml_node& node, const Blob::CPtr& weights,
    const GenericLayerParams& layerParsePrms) {
    checkParameters(inputs, layerParsePrms, 1);
    return std::make_shared<ngraph::op::Floor>(inputs[0]);
}

// Ceiling layer
template <>
std::shared_ptr<ngraph::Node> V10Parser::LayerCreator<ngraph::op::Ceiling>::createLayer(
    const ngraph::OutputVector& inputs, const pugi::xml_node& node, const Blob::CPtr& weights,
    const GenericLayerParams& layerParsePrms) {
    checkParameters(inputs, layerParsePrms, 1);
    return std::make_shared<ngraph::op::Ceiling>(inputs[0]);
}

// HardSigmoid layer
template <>
std::shared_ptr<ngraph::Node> V10Parser::LayerCreator<ngraph::op::HardSigmoid>::createLayer(
    const ngraph::OutputVector & inputs, const pugi::xml_node& node, const Blob::CPtr& weights,
    const GenericLayerParams& layerParsePrms) {
    checkParameters(inputs, layerParsePrms, 3);
    return std::make_shared<ngraph::op::HardSigmoid>(inputs[0], inputs[1], inputs[2]);
}

// GRN layer
template <>
std::shared_ptr<ngraph::Node> V10Parser::LayerCreator<ngraph::op::GRN>::createLayer(
    const ngraph::OutputVector& inputs, const pugi::xml_node& node, const Blob::CPtr& weights,
    const GenericLayerParams& layerParsePrms) {
    checkParameters(inputs, layerParsePrms, 1);
    pugi::xml_node dn = node.child("data");

    if (dn.empty())
        THROW_IE_EXCEPTION << "Cannot read parameter for " << getType() << " layer with name: " << layerParsePrms.name;

    return std::make_shared<ngraph::op::GRN>(inputs[0], GetFloatAttr(dn, "bias"));
}

// LogicalAnd layer
template <>
std::shared_ptr<ngraph::Node> V10Parser::LayerCreator<ngraph::op::v1::LogicalAnd>::createLayer(
    const ngraph::OutputVector & inputs, const pugi::xml_node& node, const Blob::CPtr& weights,
    const GenericLayerParams& layerParsePrms) {
    checkParameters(inputs, layerParsePrms, 2);
    return std::make_shared<ngraph::op::v1::LogicalAnd>(inputs[0], inputs[1]);
}

// LogicalOr layer
template <>
std::shared_ptr<ngraph::Node> V10Parser::LayerCreator<ngraph::op::v1::LogicalOr>::createLayer(
    const ngraph::OutputVector & inputs, const pugi::xml_node& node, const Blob::CPtr& weights,
    const GenericLayerParams& layerParsePrms) {
    checkParameters(inputs, layerParsePrms, 2);
    return std::make_shared<ngraph::op::v1::LogicalOr>(inputs[0], inputs[1]);
}

// LogicalXor layer
template <>
std::shared_ptr<ngraph::Node> V10Parser::LayerCreator<ngraph::op::v1::LogicalXor>::createLayer(
    const ngraph::OutputVector & inputs, const pugi::xml_node& node, const Blob::CPtr& weights,
    const GenericLayerParams& layerParsePrms) {
    checkParameters(inputs, layerParsePrms, 2);
    return std::make_shared<ngraph::op::v1::LogicalXor>(inputs[0], inputs[1]);
}

// LogicalNot layer
template <>
std::shared_ptr<ngraph::Node> V10Parser::LayerCreator<ngraph::op::v1::LogicalNot>::createLayer(
    const ngraph::OutputVector & inputs, const pugi::xml_node& node, const Blob::CPtr& weights,
    const GenericLayerParams& layerParsePrms) {
    checkParameters(inputs, layerParsePrms, 1);
    return std::make_shared<ngraph::op::v1::LogicalNot>(inputs[0]);
}

// ReduceLogicalAnd layer
template <>
std::shared_ptr<ngraph::Node> V10Parser::LayerCreator<ngraph::op::v1::ReduceLogicalAnd>::createLayer(
    const ngraph::OutputVector & inputs, const pugi::xml_node& node, const Blob::CPtr& weights,
    const GenericLayerParams& layerParsePrms) {
    checkParameters(inputs, layerParsePrms, 2);
    pugi::xml_node dn = node.child("data");

    if (dn.empty())
        THROW_IE_EXCEPTION << "Cannot read parameter for " << getType() << " layer with name: " << layerParsePrms.name;

    return std::make_shared<ngraph::op::v1::ReduceLogicalAnd>(inputs[0], inputs[1], GetBoolAttr(dn, "keep_dims"));
}

// ReduceLogicalOr layer
template <>
std::shared_ptr<ngraph::Node> V10Parser::LayerCreator<ngraph::op::v1::ReduceLogicalOr>::createLayer(
    const ngraph::OutputVector & inputs, const pugi::xml_node& node, const Blob::CPtr& weights,
    const GenericLayerParams& layerParsePrms) {
    checkParameters(inputs, layerParsePrms, 2);
    pugi::xml_node dn = node.child("data");

    if (dn.empty())
        THROW_IE_EXCEPTION << "Cannot read parameter for " << getType() << " layer with name: " << layerParsePrms.name;

    return std::make_shared<ngraph::op::v1::ReduceLogicalOr>(inputs[0], inputs[1], GetBoolAttr(dn, "keep_dims"));
}

// NonMaxSuppression layer
template <>
std::shared_ptr<ngraph::Node> V10Parser::LayerCreator<ngraph::op::v1::NonMaxSuppression>::createLayer(
        const ngraph::OutputVector& inputs, const pugi::xml_node& node, const Blob::CPtr& weights,
        const GenericLayerParams& layerParsePrms) {
    pugi::xml_node dn = node.child("data");

    if (dn.empty())
        THROW_IE_EXCEPTION << "Cannot read parameter for " << getType() << " layer with name: " << layerParsePrms.name;

    auto box_encoding_string = GetStrAttr(dn, "box_encoding");
    ngraph::op::v1::NonMaxSuppression::BoxEncodingType box_enc_type;
    if (box_encoding_string == "corner") {
        box_enc_type = ngraph::op::v1::NonMaxSuppression::BoxEncodingType::CORNER;
    } else if (box_encoding_string == "center") {
        box_enc_type = ngraph::op::v1::NonMaxSuppression::BoxEncodingType::CENTER;
    } else {
        THROW_IE_EXCEPTION << "Unsupported box encoding type " << box_encoding_string << " for " << getType() <<
        " layer with name: " << layerParsePrms.name;
    }

    auto sort_flag = GetBoolAttr(dn, "sort_result_descending");

    std::vector<ngraph::Output<ngraph::Node>> new_inputs{inputs.begin(), inputs.end()};
    if (new_inputs.size() == 2)
        new_inputs.push_back(ngraph::op::Constant::create(ngraph::element::i64, ngraph::Shape{}, {0}));
    for (size_t ind = new_inputs.size(); ind < 5; ++ind)
        new_inputs.push_back(ngraph::op::Constant::create(ngraph::element::f32, ngraph::Shape{}, {.0f}));
    return std::make_shared<ngraph::op::v1::NonMaxSuppression>(new_inputs[0], new_inputs[1], new_inputs[2], new_inputs[3], new_inputs[4],
            box_enc_type, sort_flag);
}

}  // namespace InferenceEngine<|MERGE_RESOLUTION|>--- conflicted
+++ resolved
@@ -64,34 +64,6 @@
         originBlob(weights) { }
 };
 
-<<<<<<< HEAD
-std::shared_ptr<ICNNNetwork> CNNParser::parse(const pugi::xml_node& root, const Blob::CPtr& weights) {
-    auto getBlobStream = [](std::istream& binStream) {
-        details::BlobStream* blobStream = dynamic_cast<details::BlobStream*>(&binStream);
-        if (blobStream == nullptr) {
-            details::BlobStream helper({});
-            std::string typeStream = typeid(binStream).name();
-            std::string typeBlobStream = typeid(helper).name();
-            if (typeStream == typeBlobStream)
-                blobStream = static_cast<details::BlobStream*>(&binStream);
-        }
-        return blobStream;
-    };
-    details::CNNNetReaderImpl reader(std::make_shared<details::V2FormatParserCreator>());
-    ResponseDesc resp;
-    StatusCode ret = reader.ReadNetwork(root, &resp);
-    if (ret != OK)
-        THROW_IE_EXCEPTION << resp.msg;
-    TBlob<uint8_t>::Ptr weightsPtr = TBlob<uint8_t>::Ptr(new WeightsHolderBlob(weights));
-
-    ret = reader.SetWeights(weightsPtr, &resp);
-    if (ret != OK)
-        THROW_IE_EXCEPTION << resp.msg;
-    return reader.getNetwork();
-}
-
-=======
->>>>>>> 91ec9468
 V10Parser::V10Parser(const std::vector<IExtensionPtr>& exts) {
     // Load default opsets
     opsets["opset1"] = ngraph::get_opset1();
@@ -429,15 +401,9 @@
                     useCreator |= opset.contains_type(creator->getNodeType()) || !opset.contains_type(params.type);
                 }
                 if (useCreator)
-                    ngraphNode = creator->createLayer(inputs, node, binStream, params);
+                    ngraphNode = creator->createLayer(inputs, node, weights, params);
                 break;
             }
-<<<<<<< HEAD
-            if (useCreator)
-                ngraphNode = creator->createLayer(inputs, node, weights, params);
-            break;
-=======
->>>>>>> 91ec9468
         }
     }
 
