// Copyright (C) 2018-2020 Intel Corporation
// SPDX-License-Identifier: Apache-2.0
//

#include "ie_ir_parser.hpp"
#include "ie_ir_itt.hpp"

#include <typeinfo>
#include <unordered_set>
#include <algorithm>
#include <deque>
#include <map>
#include <memory>
#include <ngraph/ngraph.hpp>
#include <set>
#include <sstream>
#include <string>
#include <vector>
#include <ngraph/ops.hpp>
#include <ngraph/opsets/opset2.hpp>
#include <ngraph/opsets/opset3.hpp>
#include <ngraph/opsets/opset5.hpp>
#include <ngraph/opsets/opset6.hpp>
#include <ngraph/variant.hpp>
#include <ngraph/op/util/sub_graph_base.hpp>

#include <cpp/ie_cnn_network.h>
#include "ie_blob_stream.hpp"
#include "caseless.hpp"
#include <ie_ngraph_utils.hpp>
#include "generic_ie.hpp"
#include "precision_utils.h"
#include "blob_factory.hpp"

using namespace InferenceEngine;
using namespace XMLParseUtils;

IRParser::IRParser(size_t version): IRParser(version, {}) {}
IRParser::IRParser(size_t version, const std::vector<InferenceEngine::IExtensionPtr>& exts) {
    switch (version) {
    case 10:
        parser = std::make_shared<V10Parser>(exts);
        break;
    default:
        THROW_IE_EXCEPTION << "Unsupported IR version: " << version;
    }
}

void V10Parser::XmlDeserializer::map_type_in_function(const pugi::xml_node& node,
    const std::string map_type, std::map<uint64_t, uint64_t>& type_id_in_function) {
    uint64_t map_type_number = 0;
    auto body_node = node.child("body");

    if (body_node.empty()) {
        THROW_IE_EXCEPTION << "Missing body part.";
    }

    // Fill map: parameter/result id to parameter/result number in Function
    FOREACH_CHILD(_layer, body_node.child("layers"), "layer") {
        auto type = XMLParseUtils::GetStrAttr(_layer, "type");

        if (type == map_type) {
            auto id = XMLParseUtils::GetUIntAttr(_layer, "id");
            type_id_in_function[id] = map_type_number;
            map_type_number++;
        }
    }
}

std::vector<std::shared_ptr<ngraph::op::util::SubGraphOp::InputDescription>> V10Parser::XmlDeserializer::parseInputDescription(const pugi::xml_node& node) {
    std::vector<std::shared_ptr<ngraph::op::util::SubGraphOp::InputDescription>> inputs;
    std::map<uint64_t, uint64_t> param_id_in_function;
    std::map<uint64_t, uint64_t> result_id_in_function;
    map_type_in_function(node, "Parameter", param_id_in_function);
    map_type_in_function(node, "Result", result_id_in_function);

    // Parse PortMap: external_port_id for inputs does not always appear in consecutive order
    std::map<uint64_t, pugi::xml_node> input_map;
    FOREACH_CHILD(_input, node.child("port_map"), "input") {
        int64_t ext_port_id = GetInt64Attr(_input, "external_port_id");
        input_map[ext_port_id] = _input;
    }

    for (const auto& input : input_map) {
        auto &_input = input.second;
        auto axis_attr = _input.attribute("axis");
        auto purpose = XMLParseUtils::GetStrAttr(_input, "purpose", "");
        int64_t ti_input_index = XMLParseUtils::GetInt64Attr(_input, "external_port_id");
        size_t body_parameter_index = XMLParseUtils::GetUIntAttr(_input, "internal_layer_id");

        // if axis is set, then slicing is enabled. Create ngraph::TensorIterator::SlicedInput.
        if (!axis_attr.empty()) {
            size_t axis = XMLParseUtils::GetUIntAttr(_input, "axis");
            int64_t start = XMLParseUtils::GetInt64Attr(_input, "start", 0);
            int64_t stride = XMLParseUtils::GetInt64Attr(_input, "stride", 1);
            int64_t end = XMLParseUtils::GetInt64Attr(_input, "end", -1);
            int64_t part_size = XMLParseUtils::GetInt64Attr(_input, "part_size", 1);

            inputs.push_back(std::make_shared<ngraph::op::util::SubGraphOp::SliceInputDescription>
                    (ti_input_index,
                    param_id_in_function[body_parameter_index],
                    start,
                    stride,
                    part_size,
                    end,
                    axis));
        } else {
            // otherwise find corresponding back edge and create ngraph::TensorIterator::MergedInput
            bool is_back_edge_exist = false;
            FOREACH_CHILD(_edge, node.child("back_edges"), "edge") {
                size_t to_layer = XMLParseUtils::GetUIntAttr(_edge, "to-layer");

                if (to_layer == body_parameter_index) {
                    size_t from_layer = XMLParseUtils::GetUIntAttr(_edge, "from-layer");
                    inputs.push_back(std::make_shared<ngraph::op::util::SubGraphOp::MergedInputDescription>
                        (ti_input_index,
                        param_id_in_function[body_parameter_index],
                        result_id_in_function[from_layer]));

                    is_back_edge_exist = true;
                    break;
                }
            }

            // ti_input_index = -1 means that Parameter of the body is not connected to inputs of TensorIterator
            // and is used only for internal needs.
            if (!is_back_edge_exist && ti_input_index >= 0) {
                inputs.push_back(std::make_shared<ngraph::op::util::SubGraphOp::InvariantInputDescription>
                    (ti_input_index,
                    param_id_in_function[body_parameter_index]));
            }
        }
    }
    return inputs;
}

std::vector<std::shared_ptr<ngraph::op::util::SubGraphOp::OutputDescription>> V10Parser::XmlDeserializer::parseOutputDescription(const pugi::xml_node& node) {
    std::vector<std::shared_ptr<ngraph::op::util::SubGraphOp::OutputDescription>> outputs;
    std::map<uint64_t, uint64_t> result_id_in_function;
    map_type_in_function(node, "Result", result_id_in_function);

    // Parse PortMap: outputs
    std::map<int64_t, pugi::xml_node> output_map;
    FOREACH_CHILD(_output, node.child("port_map"), "output") {
        int64_t ext_port_id = GetInt64Attr(_output, "external_port_id");
        output_map[ext_port_id] = _output;
    }

    uint64_t output_number = 0;
    for (const auto& output : output_map) {
        auto& _output = output.second;
        auto axis_attr = _output.attribute("axis");
        auto purpose = XMLParseUtils::GetStrAttr(_output, "purpose", "");
        size_t body_result_index = XMLParseUtils::GetUIntAttr(_output, "internal_layer_id");

        // if axis is set, then concatenation is enabled. Create ngraph::TensorIterator::ConcatOutput.
        if (!axis_attr.empty()) {
            int64_t axis = XMLParseUtils::GetInt64Attr(_output, "axis");
            int64_t start = XMLParseUtils::GetInt64Attr(_output, "start", 0);
            int64_t stride = XMLParseUtils::GetInt64Attr(_output, "stride", 1);
            int64_t end = XMLParseUtils::GetInt64Attr(_output, "end", -1);
            int64_t part_size = XMLParseUtils::GetInt64Attr(_output, "part_size", 1);

            outputs.push_back(std::make_shared<ngraph::op::util::SubGraphOp::ConcatOutputDescription>
                    (result_id_in_function[body_result_index],
                    output_number,
                    start,
                    stride,
                    part_size,
                    end,
                    axis));
        } else {
            // otherwise create ngraph::TensorIterator::BodyOutput. -1 means last iteration.
            outputs.push_back(std::make_shared<ngraph::op::util::SubGraphOp::BodyOutputDescription>
                    (result_id_in_function[body_result_index],
                    output_number,
                    -1));
        }
        output_number++;
    }
    return outputs;
}

void V10Parser::XmlDeserializer::on_adapter(const std::string& name, ngraph::ValueAccessor<void>& adapter) {
    std::string val;

    // for TensorIterator look for 'port_map' as 'data' does not exist
    if (node.child("port_map")) {
        if (auto a = ngraph::as_type<ngraph::AttributeAdapter<std::vector<std::shared_ptr
                    <ngraph::op::util::SubGraphOp::InputDescription>>>>(&adapter)) {
            a->set(parseInputDescription(node));
        } else if (auto a = ngraph::as_type<ngraph::AttributeAdapter<std::vector<std::shared_ptr
                    <ngraph::op::util::SubGraphOp::OutputDescription>>>>(&adapter)) {
            a->set(parseOutputDescription(node));
        }
    }

    if (!getStrAttribute(node.child("data"), name, val)) return;
    if (auto a = ngraph::as_type<ngraph::AttributeAdapter<ngraph::element::Type>>(&adapter)) {
        static_cast<ngraph::element::Type&>(*a) = details::convertPrecision(val);
    } else if (auto a = ngraph::as_type<ngraph::AttributeAdapter<ngraph::PartialShape>>(&adapter)) {
        std::vector<int64_t> shape;
        std::vector<ngraph::Dimension> dims;
        if (!getParameters<int64_t>(node.child("data"), name, shape)) return;
        for (const auto& dim : shape) dims.emplace_back(dim);
        static_cast<ngraph::PartialShape&>(*a) = ngraph::PartialShape(dims);
    } else if (auto a = ngraph::as_type<ngraph::AttributeAdapter<ngraph::Shape>>(&adapter)) {
        std::vector<size_t> shape;
        if (!getParameters<size_t>(node.child("data"), name, shape)) return;
        static_cast<ngraph::Shape&>(*a) = ngraph::Shape(shape);
    } else if (auto a = ngraph::as_type<ngraph::AttributeAdapter<ngraph::Strides>>(&adapter)) {
        std::vector<size_t> shape;
        if (!getParameters<size_t>(node.child("data"), name, shape)) return;
        static_cast<ngraph::Strides&>(*a) = ngraph::Strides(shape);
#ifdef __APPLE__
    } else if (auto a = ngraph::as_type<ngraph::AttributeAdapter<std::vector<size_t>>>(&adapter)) {
        std::vector<size_t> result;
        if (!getParameters<size_t>(node.child("data"), name, result)) return;
        static_cast<std::vector<size_t>&>(*a) = result;
#else
    } else if (auto a = ngraph::as_type<ngraph::AttributeAdapter<std::vector<size_t>>>(&adapter)) {
        std::vector<size_t> result;
        if (!getParameters<size_t>(node.child("data"), name, result)) return;
        a->set(result);
#endif
    } else if (auto a = ngraph::as_type<ngraph::AttributeAdapter<ngraph::AxisSet>>(&adapter)) {
        std::vector<size_t> axes;
        if (!getParameters<size_t>(node.child("data"), name, axes)) return;
        static_cast<ngraph::AxisSet&>(*a) = ngraph::AxisSet(axes);
    } else if (auto a = ngraph::as_type<ngraph::AttributeAdapter<ngraph::op::TopKSortType>>(&adapter)) {
        if (!getStrAttribute(node.child("data"), name, val)) return;
        static_cast<ngraph::op::TopKSortType&>(*a) = ngraph::as_enum<ngraph::op::TopKSortType>(val);
    } else if (auto a = ngraph::as_type<ngraph::AttributeAdapter<ngraph::op::TopKMode>>(&adapter)) {
        if (!getStrAttribute(node.child("data"), name, val)) return;
        static_cast<ngraph::op::TopKMode&>(*a) = ngraph::as_enum<ngraph::op::TopKMode>(val);
    } else if (auto a = ngraph::as_type<ngraph::AttributeAdapter<ngraph::CoordinateDiff>>(&adapter)) {
        std::vector<size_t> shape;
        if (!getParameters<size_t>(node.child("data"), name, shape)) return;
        std::vector<std::ptrdiff_t> coord_diff(shape.begin(), shape.end());
        static_cast<ngraph::CoordinateDiff&>(*a) = ngraph::CoordinateDiff(coord_diff);
    } else {
        THROW_IE_EXCEPTION << "Error IR reading. Attribute adapter can not be found for " << name
                            << " parameter";
    }
}

void V10Parser::XmlDeserializer::on_adapter(const std::string& name, ngraph::ValueAccessor<std::shared_ptr<ngraph::Function>>& adapter) {
    std::shared_ptr<ngraph::Function> ngraph_function;
    if (!name.compare("body")) {
        auto body_node = node.child(name.c_str());
        if (body_node.empty()) {
            THROW_IE_EXCEPTION << "TensorIterator has no body.";
        }
        ngraph_function = parse_function(node.child(name.c_str()), weights);
    } else if (!name.compare("net")) {
        ngraph_function = parse_function(node, weights);
    } else {
        THROW_IE_EXCEPTION << "Error: not recognized adapter name: " << name << ".";
    }
    // Disabled reshape for generic operations in the TI body
    ngraph::op::GenericIE::DisableReshape noReshape(ngraph_function);
    adapter.set(ngraph_function);
}

std::shared_ptr<ngraph::Function> V10Parser::XmlDeserializer::parse_function(const pugi::xml_node& root, const Blob::CPtr& weights) {
    OV_ITT_TASK_CHAIN(taskChain, itt::domains::V10Reader_RT, "V10Parser", "Parse");

    using node_params = struct {
        pugi::xml_node xml;
        GenericLayerParams params;
    };
    std::map<size_t, node_params> params;

    std::vector<size_t> outputs;
    std::unordered_set<std::string> opName;

    // Read all layers and store their parameters in params map
    FOREACH_CHILD(node, root.child("layers"), "layer") {
        auto node_param = parseGenericParams(node);
        if (opName.find(node_param.name) != opName.end())
            THROW_IE_EXCEPTION << "Invalid IR! " << node_param.name << " name is not unique!";
        opName.insert(node_param.name);
        params[node_param.layerId] = {node, node_param};
        if (node_param.type == "Result" || node_param.type == "Assign") {
            outputs.push_back(node_param.layerId);
        }
    }

    using edge = struct { size_t fromLayerId, fromPortId, toPortId; };
    std::map<size_t, std::vector<edge>> edges;
    std::map<size_t, std::shared_ptr<ngraph::Node>> id_to_node;

    // Read all edges and store them for further usage
    FOREACH_CHILD(_ec, root.child("edges"), "edge") {
        size_t fromLayer = GetUIntAttr(_ec, "from-layer");
        size_t fromPort = GetUIntAttr(_ec, "from-port");
        size_t toLayer = GetUIntAttr(_ec, "to-layer");
        size_t toPort = GetUIntAttr(_ec, "to-port");
        edges[toLayer].push_back({fromLayer, fromPort, toPort});
    }

    // Run DFS starting from outputs to get nodes topological order
    std::set<size_t> used;
    std::vector<size_t> order;
    std::function<void(size_t)> dfs = [&edges, &order, &used, &dfs](const size_t id) {
        if (used.count(id)) return;
        used.insert(id);
        for (auto& edge : edges[id]) {
            dfs(edge.fromLayerId);
        }
        order.push_back(id);
    };
    std::for_each(outputs.begin(), outputs.end(), dfs);

    OV_ITT_TASK_NEXT(taskChain, "ConstructNgraphNodes");

    ngraph::ParameterVector parameter_nodes;
    ngraph::ResultVector result_nodes;
    ngraph::NodeVector allNodes;
    ngraph::SinkVector assign_nodes;
    std::map<std::string, std::shared_ptr<ngraph::Node>> variable_id_to_read_value;

    //  Following topological order create nGraph operations
    for (auto& layer_id : order) {
        auto& p = params[layer_id];
        ngraph::OutputVector inputs(edges[layer_id].size());
        for (auto& e : edges[layer_id]) {
            auto input_node = id_to_node[e.fromLayerId];
            if (!input_node) {
                THROW_IE_EXCEPTION << "Attempt to access node " << e.fromLayerId << " that not in graph.";
            }
            auto& p_output = params[e.fromLayerId].params;
            size_t const realInputPortId = p.params.getRealInputPortId(e.toPortId);
            if (realInputPortId >= inputs.size())
                THROW_IE_EXCEPTION << p.params.type << " layer " << p.params.name << " with id: " << p.params.layerId
                    << " is inconsistent!";
            inputs[realInputPortId] =
                input_node->output(p_output.getRealOutputPortId(e.fromPortId));
        }

        auto node = createNode(inputs, p.xml, weights, p.params);
        id_to_node[layer_id] = node;

        // Check that output shape after nGraph node validation the same as in IR
        // because IR always right!
        // Temporary disabled!
        //        for (size_t i = 0; i < p.params.outputPorts.size(); ++i) {
        //            if (p.params.outputPorts[i].dims != node->output(i).get_shape()) {
        //                THROW_IE_EXCEPTION << "Shape after nGraph infer " <<
        //                details::dumpVec(node->output(i).get_shape())
        //                                   << " differ from IR shapes: " <<
        //                                   details::dumpVec(p.params.outputPorts[i].dims);
        //            }
        //        }

        if (auto parameter_node = std::dynamic_pointer_cast<ngraph::op::Parameter>(node)) {
            parameter_nodes.emplace_back(parameter_node);
        }

        if (auto result_node = std::dynamic_pointer_cast<ngraph::op::Result>(node)) {
            result_nodes.emplace_back(result_node);
        }

        if (auto assign_node = std::dynamic_pointer_cast<ngraph::op::Assign>(node)) {
            assign_nodes.emplace_back(assign_node);
        }

        if (auto read_value_node = std::dynamic_pointer_cast<ngraph::op::ReadValue>(node)) {
            variable_id_to_read_value[read_value_node->get_variable_id()] = read_value_node;
        }
        allNodes.emplace_back(node);
    }

    OV_ITT_TASK_NEXT(taskChain, "ConstructNgraphFunction");

    ::ngraph::op::GenericIE::DisableReshape noReshape(allNodes);
    auto function = std::make_shared<ngraph::Function>(result_nodes, assign_nodes, parameter_nodes, GetStrAttr(root, "name", ""));
    for (const auto& assign : assign_nodes) {
        assign->add_control_dependency(
            variable_id_to_read_value.at(std::dynamic_pointer_cast<ngraph::op::Assign>(assign)->get_variable_id()));
    }

    return function;
}

std::shared_ptr<ICNNNetwork> IRParser::parse(const pugi::xml_node& root, const Blob::CPtr& weights) {
    return parser->parse(root, weights);
}

/**
 * Hold original blob in order to avoid situations when original blob is allocated on stack
 */
class WeightsHolderBlob : public TBlob<uint8_t> {
    Blob::CPtr originBlob;

public:
    explicit WeightsHolderBlob(const Blob::CPtr& weights) :
        TBlob<uint8_t>(weights->getTensorDesc(),
                       weights->cbuffer().as<uint8_t*>()),
        originBlob(weights) { }
};

V10Parser::V10Parser(const std::vector<IExtensionPtr>& exts) : _exts(exts) {
    // Load default opsets
    opsets["opset1"] = ngraph::get_opset1();
    opsets["opset2"] = ngraph::get_opset2();
    opsets["opset3"] = ngraph::get_opset3();
    opsets["opset4"] = ngraph::get_opset4();
    opsets["opset5"] = ngraph::get_opset5();
    opsets["opset6"] = ngraph::get_opset6();

    // Load custom opsets
    for (const auto& ext : exts) {
        for (const auto& it : ext->getOpSets()) {
            if (opsets.find(it.first) != opsets.end())
                THROW_IE_EXCEPTION << "Cannot add opset with name: " << it.first << ". Opset with the same name already exists.";
            opsets[it.first] = it.second;
        }
    }
}

std::shared_ptr<ICNNNetwork> V10Parser::parse(const pugi::xml_node& root, const Blob::CPtr& weights) {
    std::shared_ptr<ngraph::Function> function;
    XmlDeserializer visitor(root, weights, opsets);
    visitor.on_attribute("net", function);

    OV_ITT_SCOPED_TASK(itt::domains::V10Reader_RT, "ConstructCNNNetwork");

    CNNNetwork net(function, _exts);
    parsePreProcess(net, root, weights);

    return net;
}

void V10Parser::parsePreProcess(CNNNetwork& network, const pugi::xml_node& root, const Blob::CPtr& weights) {
    /*
        <pre-process mean-precision="FP32">
        <channel id = ”0”>
        <mean offset = "121930449" size = "51529" / >  // in case of array – ref to the .bin file
        </channel>
        </pre-process>
    */

    auto ppNode = root.child("pre-process");
    if (ppNode.empty()) {
        return;
    }
    // find out to what input this belongs to
    std::string inputName;
    InputInfo::Ptr preProcessInput;

    inputName = GetStrAttr(ppNode, "reference-layer-name", "");
    inputName = ngraph::trim(inputName);
    if (inputName.empty()) {
        // fallback (old format), look for the picture in the inputs
        InputsDataMap inputs = network.getInputsInfo();

        if (inputs.empty()) THROW_IE_EXCEPTION << "network has no input";

        for (auto i : inputs) {
            if (i.second->getTensorDesc().getDims().size() == 4) {
                preProcessInput = i.second;
                break;
            }
        }
        if (!preProcessInput) {
            preProcessInput = inputs.begin()->second;
        }

        inputName = preProcessInput->name();
    } else {
        preProcessInput = network.getInputsInfo()[inputName];
        if (!preProcessInput)
            THROW_IE_EXCEPTION << "pre-process name ref '" << inputName << "' refers to un-existing input";
    }

    // dims vector without batch size
    SizeVector inputDims = preProcessInput->getTensorDesc().getDims();
    size_t noOfChannels = 0, width = 0, height = 0;

    if (inputDims.size() < 2) {
        THROW_IE_EXCEPTION << "network did not define input dimensions properly";
    } else if (inputDims.size() == 2) {  // NC
        noOfChannels = inputDims[1];
        width = inputDims[1];
        height = inputDims[0];
    } else if (inputDims.size() == 3) {
        width = inputDims[2];
        height = inputDims[1];
        noOfChannels = inputDims[0];
    } else if (inputDims.size() == 4) {
        width = inputDims[3];
        height = inputDims[2];
        noOfChannels = inputDims[1];
    } else if (inputDims.size() == 5) {
        width = inputDims[4];
        height = inputDims[3];
        noOfChannels = inputDims[2];
    }

    PreProcessInfo& pp = preProcessInput->getPreProcess();
    pp.init(noOfChannels);

    auto meanSegmentPrecision = GetPrecisionAttr(ppNode, "mean-precision", Precision::UNSPECIFIED);
    if (!meanSegmentPrecision || meanSegmentPrecision == Precision::MIXED)
        THROW_IE_EXCEPTION << "mean blob defined without specifying precision.";

    ResponseDesc resp;
    InferenceEngine::PreProcessChannel::Ptr preProcessChannel;

    int lastChanNo = -1;
    std::unordered_set<int> idsForMeanImage;

    FOREACH_CHILD(chan, ppNode, "channel") {
        int chanNo = GetIntAttr(chan, "id", lastChanNo + 1);
        if (chanNo >= static_cast<int>(noOfChannels) || chanNo < 0) {
            THROW_IE_EXCEPTION << "Pre-process channel id invalid: " << chanNo;
        }
        lastChanNo = chanNo;
        preProcessChannel = pp[chanNo];

        auto meanNode = chan.child("mean");
        if (!meanNode.empty()) {
            if (!meanNode.attribute("size")) {
                THROW_IE_EXCEPTION << "mean should have the attribute: size";
            }
            if (meanNode.attribute("size")) {
                idsForMeanImage.insert(chanNo);
                size_t size = static_cast<size_t>(GetIntAttr(meanNode, "size"));
                size_t offset = static_cast<size_t>(GetIntAttr(meanNode, "offset"));
                if (width * height * meanSegmentPrecision.size() != size) {
                    THROW_IE_EXCEPTION << "mean blob size mismatch expected input, got: " << size
                                       << " extpecting " << width << " x " << height << " x "
                                       << meanSegmentPrecision.size();
                }
                preProcessChannel->meanData = make_blob_with_precision(TensorDesc(meanSegmentPrecision, {height, width}, Layout::HW));
                preProcessChannel->meanData->allocate();
                auto lockedMem = preProcessChannel->meanData->buffer();
                char* data = lockedMem.as<char *>();
                uint8_t* src_data = weights->cbuffer().as<uint8_t*>() + offset;
                memcpy(data, src_data, size);
            }
        }
    }

    if (idsForMeanImage.size() == noOfChannels) {
        pp.setVariant(MEAN_IMAGE);
    } else if (idsForMeanImage.size() == 0) {
        pp.setVariant(NONE);
    } else {
        std::string validMeanImageIds = "";
        for (auto id : idsForMeanImage) {
            validMeanImageIds += std::to_string(id) + " ";
        }
        THROW_IE_EXCEPTION << "mean is not provided for all channels\n"
                              "Provided mean image for: "
                           << validMeanImageIds;
    }
}

V10Parser::GenericLayerParams V10Parser::XmlDeserializer::parseGenericParams(const pugi::xml_node& node) {
    const auto parsePort = [](const pugi::xml_node& parentNode,
                              const GenericLayerParams& params,
                              bool input) -> GenericLayerParams::LayerPortData {
        GenericLayerParams::LayerPortData port;

        port.portId = GetIntAttr(parentNode, "id");

        for (auto node = parentNode.child("dim"); !node.empty(); node = node.next_sibling("dim")) {
            size_t dim = 0;
            const pugi::char_t* dimVal = node.child_value();
            std::stringstream ss(dimVal);
            if (!(ss >> dim) || dim == 0) {
                THROW_IE_EXCEPTION << "dimension (" << dimVal << ") in node " << node.name()
                                   << " must be a positive integer: at offset " << node.offset_debug();
            }
            port.dims.push_back(dim);
        }

        ngraph::element::Type type(ngraph::element::Type_t::undefined);
        // Input port hasn't precision
        if (!input) {
            const std::string& preStr = GetStrAttr(parentNode, "precision");
            type = InferenceEngine::details::convertPrecision(preStr);
        }
        port.precision = type;
        return port;
    };
    GenericLayerParams params;

    params.layerId = GetIntAttr(node, "id");
    params.version = GetStrAttr(node, "version");

    params.type = XMLParseUtils::GetStrAttr(node, "type");

    params.name = GetStrAttr(node, "name");

    auto outNode = node.child("output");
    if (!outNode.empty()) {
        FOREACH_CHILD(_cn, outNode, "port") {
            params.outputPorts.emplace_back(parsePort(_cn, params, false));
        }
    }
    auto inpNode = node.child("input");
    if (!inpNode.empty()) {
        FOREACH_CHILD(_cn, inpNode, "port") {
            params.inputPorts.emplace_back(parsePort(_cn, params, true));
        }
    }
    return params;
}

bool V10Parser::LayerBaseCreator::shouldCreate(const std::string& nodeType) const {
    InferenceEngine::details::CaselessEq<std::string> comparator;
    return comparator(nodeType, type);
}

std::shared_ptr<ngraph::Node> V10Parser::XmlDeserializer::createNode(
                                                    const std::vector<ngraph::Output<ngraph::Node>>& inputs,
                                                    const pugi::xml_node& node,
                                                    const Blob::CPtr& weights,
                                                    const GenericLayerParams& params) {
<<<<<<< HEAD
    static std::vector<std::shared_ptr<LayerBaseCreator>> creators = {
        std::make_shared<LayerCreator<ngraph::op::v1::GreaterEqual>>("GreaterEqual"),
        std::make_shared<LayerCreator<ngraph::op::SquaredDifference>>("SquaredDifference"),
        std::make_shared<LayerCreator<ngraph::op::v1::LessEqual>>("LessEqual"),
        std::make_shared<LayerCreator<ngraph::op::v1::Equal>>("Equal"),
        std::make_shared<LayerCreator<ngraph::op::v0::LSTMCell>>("LSTMCell"),
        std::make_shared<LayerCreator<ngraph::op::ReorgYolo>>("ReorgYolo"),
        std::make_shared<LayerCreator<ngraph::op::RegionYolo>>("RegionYolo"),
        std::make_shared<LayerCreator<ngraph::op::Result>>("Result"),
        std::make_shared<LayerCreator<ngraph::op::PSROIPooling>>("PSROIPooling"),
        std::make_shared<LayerCreator<ngraph::op::VariadicSplit>>("VariadicSplit"),
        std::make_shared<LayerCreator<ngraph::opset5::Loop>>("Loop"),
        std::make_shared<LayerCreator<ngraph::op::v1::LogicalAnd>>("LogicalAnd"),
        std::make_shared<LayerCreator<ngraph::op::v1::LogicalOr>>("LogicalOr"),
        std::make_shared<LayerCreator<ngraph::op::v1::LogicalXor>>("LogicalXor"),
        std::make_shared<LayerCreator<ngraph::op::v1::LogicalNot>>("LogicalNot"),
        std::make_shared<LayerCreator<ngraph::op::v0::Constant>>("Const"),
=======
    static const InferenceEngine::details::caseless_unordered_map<std::string, std::shared_ptr<LayerBaseCreator>> creators = {
        { "GreaterEqual", std::make_shared<LayerCreator<ngraph::op::v1::GreaterEqual>>("GreaterEqual") },
        { "SquaredDifference", std::make_shared<LayerCreator<ngraph::op::SquaredDifference>>("SquaredDifference") },
        { "LessEqual", std::make_shared<LayerCreator<ngraph::op::v1::LessEqual>>("LessEqual") },
        { "Equal", std::make_shared<LayerCreator<ngraph::op::v1::Equal>>("Equal") },
        { "LSTMCell", std::make_shared<LayerCreator<ngraph::op::v0::LSTMCell>>("LSTMCell") },
        { "ReorgYolo", std::make_shared<LayerCreator<ngraph::op::ReorgYolo>>("ReorgYolo") },
        { "RegionYolo", std::make_shared<LayerCreator<ngraph::op::RegionYolo>>("RegionYolo") },
        { "Result", std::make_shared<LayerCreator<ngraph::op::Result>>("Result") },
        { "PSROIPooling", std::make_shared<LayerCreator<ngraph::op::PSROIPooling>>("PSROIPooling") },
        { "VariadicSplit", std::make_shared<LayerCreator<ngraph::op::VariadicSplit>>("VariadicSplit") },
        { "Loop", std::make_shared<LayerCreator<ngraph::opset5::Loop>>("Loop") },
        { "LogicalAnd", std::make_shared<LayerCreator<ngraph::op::v1::LogicalAnd>>("LogicalAnd") },
        { "LogicalOr", std::make_shared<LayerCreator<ngraph::op::v1::LogicalOr>>("LogicalOr") },
        { "LogicalXor", std::make_shared<LayerCreator<ngraph::op::v1::LogicalXor>>("LogicalXor") },
        { "LogicalNot", std::make_shared<LayerCreator<ngraph::op::v1::LogicalNot>>("LogicalNot") },
>>>>>>> fa41a799
    };

    // Check that operation in default opsets
    auto isDefaultOpSet = [](const std::string& version) -> bool {
        static char const * prefix = "opset";
        static size_t const prefixLen = strlen(prefix);
        return version.length() == prefixLen + 1
                && version.compare(0, prefixLen, prefix) == 0
                && version[prefixLen] >= '1'
                && version[prefixLen] <= '6';
    };

    for (size_t i = 0; i < inputs.size(); i++) {
        if (!inputs[i].get_node())
            THROW_IE_EXCEPTION << params.type << " layer " << params.name << " with id: " << params.layerId
                << " has incorrect input with index " << i << "!";
        if (ngraph::element::Type_t::undefined == inputs[i].get_element_type())
            THROW_IE_EXCEPTION << params.type << " layer " << params.name << " with id: " << params.layerId
                << " has undefined element type for input with index " << i << "!";
    }

    std::shared_ptr<ngraph::Node> ngraphNode;

    // Find registerd opset
    auto opsetIt = opsets.find(params.version);

    if (isDefaultOpSet(params.version)) {
        // Try to create operation from creators
        auto creatorIt = creators.find(params.type);
        if (creatorIt != creators.end()) {
            auto const & creator = creatorIt->second;
            // Check that opset isn't registered
            // or opset should contains the same version of operation
            // or doesn't contain operation with current type
            if (opsetIt == opsets.end()
                || opsetIt->second.contains_type(creator->getNodeType())
                || !opsetIt->second.contains_type(params.type))
                ngraphNode = creator->createLayer(inputs, node, weights, params);
        }
    }

    // Try to create operation from loaded opsets
    if (!ngraphNode && opsetIt != opsets.end()) {
        auto const & type = params.type == "Const"
                                ? "Constant"
                                : params.type;

        if (params.version == "opset1") {
            // MVN and ROIPooling were missing in opset1
            if (type == "MVN" || type == "ROIPooling") {
                opsetIt = opsets.find("opset2");
                if (opsetIt == opsets.end()) {
                    THROW_IE_EXCEPTION << "Cannot create " << params.type << " layer " << params.name << " id:" << params.layerId
                        << " from unsupported opset: " << params.version;
                }
            }
        }

        auto const & opset = opsetIt->second;

        ngraphNode = std::shared_ptr<ngraph::Node>(opset.create_insensitive(type));
        if (!ngraphNode) {
            THROW_IE_EXCEPTION << "Opset " << params.version << " doesn't contain the operation with type: " << type;
        }
        ngraphNode->set_arguments(inputs);
        XmlDeserializer visitor(node, weights, opsets);
        if (ngraphNode->visit_attributes(visitor))
            ngraphNode->constructor_validate_and_infer_types();
    }

    // Create GenericIE operation for backward compatibility
    if (!ngraphNode && (params.version == "experimental" || params.version == "extension")) {
        // Try to create Generic node for backward compatibility
        std::map<std::string, Parameter> parameters;
        pugi::xml_node dn = node.child("data");
        if (dn) {
            for (const auto& attr : dn.attributes()) {
                parameters[attr.name()] = std::string(attr.value());
            }
        }

        auto blobs = node.child("blobs");
        if (!blobs.empty()) {
            size_t length = weights->byteSize();

            for (pugi::xml_node blob = blobs.first_child(); !blob.empty(); blob = blob.next_sibling()) {
                size_t size = GetUInt64Attr(blob, "size", 0);
                uint64_t offset = GetUInt64Attr(blob, "offset", 0);
                Precision precision(Precision::U8);
                const std::string& preStr = GetStrAttr(blob, "precision", "");
                if (!preStr.empty())
                    precision = Precision::FromStr(preStr);
                if (!size) continue;
                if (!length)
                    THROW_IE_EXCEPTION << "Cannot read network! The model requires weights data! "
                        << "Bin file cannot be found! Please specify the path to bin file.";
                if (static_cast<uint64_t>(length) < offset + size)
                    THROW_IE_EXCEPTION << "Cannot create " << params.type << " layer with name: " << params.name
                                       << ". Layer has incorrect weights!";
                uint8_t* data = weights->cbuffer().as<uint8_t*>() + offset;
                Blob::Ptr wBlob = make_shared_blob<uint8_t>({Precision::U8, { size / precision.size() }, C }, data);

                parameters[blob.name()] = wBlob;
            }
        }
        std::vector<ngraph::op::GenericIE::PortIE> outputs;
        for (const auto& port : params.outputPorts) {
            ngraph::op::GenericIE::PortIE iePort;
            iePort.dims = port.dims;
            iePort.precision = InferenceEngine::details::convertPrecision(port.precision);
            outputs.emplace_back(iePort);
        }

        ngraphNode = std::make_shared<ngraph::op::GenericIE>(inputs, parameters, params.type, outputs);
    }

    if (!ngraphNode) {
        THROW_IE_EXCEPTION << "Cannot create " << params.type << " layer " << params.name << " id:" << params.layerId
            << " from unsupported opset: " << params.version;
    }

    // Save run time info
    auto& rtInfo = ngraphNode->get_rt_info();
    pugi::xml_node dn = node.child("data");
    if (dn) {
        const auto pr_data = dn.attribute("PrimitivesPriority");
        if (pr_data) {
            rtInfo["PrimitivesPriority"] = std::make_shared<::ngraph::VariantWrapper<std::string> >(pr_data.value());
        }
        const auto aw_data = dn.attribute("alt_width");
        if (aw_data) {
            rtInfo["alt_width"] = std::make_shared<::ngraph::VariantWrapper<std::string> >(aw_data.value());
        }
    }

    ngraphNode->set_friendly_name(params.name);

    return ngraphNode;
}

namespace InferenceEngine {


// SubGraph layer
std::shared_ptr<ngraph::Node>
V10Parser::LayerBaseCreator::fillSubGraphLayer(const ngraph::OutputVector &inputs, const pugi::xml_node &node,
                                               const Blob::CPtr& weights,
                                               const V10Parser::GenericLayerParams &layerParsePrms,
                                               std::shared_ptr<ngraph::op::util::SubGraphOp> subgraph_op) {
    subgraph_op->set_friendly_name(GetStrAttr(node, "name"));
    auto body_node = node.child("body");

    if (body_node.empty()) {
        THROW_IE_EXCEPTION << "TensorIterator has no body.";
    }

    // Fill map: result/parameter id to name
    std::map<uint64_t, std::string> layer_idx_to_name;
    FOREACH_CHILD(_layer, body_node.child("layers"), "layer") {
        auto type = GetStrAttr(_layer, "type");

        if (type == "Result" || type == "Parameter") {
            auto id = GetUIntAttr(_layer, "id");
            auto name = GetStrAttr(_layer, "name");
            layer_idx_to_name[id] = name;
        }
    }

    // Create ngraph::Function and set it as body of TensorIterator layer
    IRParser parser(10);
    auto ngraph_function = parser.parse(node.child("body"), weights)->getFunction();
    auto parameter_nodes = ngraph_function->get_parameters();
    auto result_nodes = ngraph_function->get_results();
    // Disabled reshape for generic operations in the TI body
    ::ngraph::op::GenericIE::DisableReshape noReshape(ngraph_function);
    auto body = std::make_shared<ngraph::Function>(result_nodes, parameter_nodes);
    subgraph_op->set_function(body);

    // Parse PortMap: inputs
    std::map<uint64_t, pugi::xml_node> input_map;
    FOREACH_CHILD(_input, node.child("port_map"), "input") {
        int64_t ext_port_id = GetInt64Attr(_input, "external_port_id");
        input_map[ext_port_id] = _input;
    }

    bool is_sliced_input_exists = false;
    for (const auto& input : input_map) {
        auto &_input = input.second;
        auto axis_attr = _input.attribute("axis");
        auto purpose = GetStrAttr(_input, "purpose", "");
        int64_t ti_input_index = GetInt64Attr(_input, "external_port_id");
        size_t body_parameter_index = GetUIntAttr(_input, "internal_layer_id");

        auto body_param = std::find_if(parameter_nodes.begin(), parameter_nodes.end(),
                                       [&](const std::shared_ptr<ngraph::op::Parameter>& param) {
                                           return param->get_friendly_name() == layer_idx_to_name[body_parameter_index];
                                       });

        if (body_param == parameter_nodes.end()) {
            THROW_IE_EXCEPTION << "PortMap input parsing error. Body parameter with id = " << body_parameter_index
                               << " not found.";
        }

        if (ti_input_index >=  static_cast<int64_t>(inputs.size()))
            THROW_IE_EXCEPTION << "TensorIterator " << layerParsePrms.name << " has incorrect number of inputs!";

        // if axis is set, then slicing is enabled. Create ngraph::TensorIterator::SlicedInput.
        if (!axis_attr.empty()) {
            size_t axis = GetUIntAttr(_input, "axis");
            int64_t start = GetInt64Attr(_input, "start", 0);
            int64_t stride = GetInt64Attr(_input, "stride", 1);
            int64_t end = GetInt64Attr(_input, "end", -1);
            int64_t part_size = GetInt64Attr(_input, "part_size", 1);
            subgraph_op->set_sliced_input(*body_param, inputs.at(ti_input_index), start, stride, part_size, end, axis);
            is_sliced_input_exists = true;
        } else {
            // otherwise find corresponding back edge and create ngraph::TensorIterator::MergedInput
            bool is_back_edge_exist = false;
            FOREACH_CHILD(_edge, node.child("back_edges"), "edge") {
                size_t to_layer = GetUIntAttr(_edge, "to-layer");

                if (to_layer == body_parameter_index) {
                    size_t from_layer = GetUIntAttr(_edge, "from-layer");

                    auto body_result = std::find_if(
                        result_nodes.begin(), result_nodes.end(), [&](std::shared_ptr<ngraph::op::Result>& result) {
                            return result->get_friendly_name() == layer_idx_to_name[from_layer];
                        });

                    if (body_result == result_nodes.end()) {
                        THROW_IE_EXCEPTION << "PortMap input parsing error. Body result with id = " << from_layer
                                           << " not found.";
                    }

                    subgraph_op->set_merged_input(*body_param, inputs.at(ti_input_index), *body_result);
                    is_back_edge_exist = true;
                    break;
                }
            }

            // ti_input_index = -1 means that Parameter of the body is not connected to inputs of TensorIterator
            // and is used only for internal needs.
            if (!is_back_edge_exist && ti_input_index >= 0) {
                subgraph_op->set_invariant_input(*body_param, inputs.at(ti_input_index));
            }

            if (purpose == "current_iteration") {
                auto loop = std::dynamic_pointer_cast<ngraph::opset5::Loop>(subgraph_op);
                if (!loop)
                    THROW_IE_EXCEPTION << "PortMap output parsing error. Purpose attribute is available only for Loop operation.";
                loop->set_special_body_ports(ngraph::opset5::Loop::SpecialBodyPorts{ngraph_function->get_parameter_index(*body_param),
                                                                                    -1});
            }
        }
    }

    // Parse PortMap: outputs
    std::map<int64_t, pugi::xml_node> output_map;
    FOREACH_CHILD(_output, node.child("port_map"), "output") {
        int64_t ext_port_id = GetInt64Attr(_output, "external_port_id");
        output_map[ext_port_id] = _output;
    }

    int i = 0;
    for (const auto& output : output_map) {
        auto& _output = output.second;
        auto axis_attr = _output.attribute("axis");
        auto purpose = GetStrAttr(_output, "purpose", "");
        size_t body_result_index = GetUIntAttr(_output, "internal_layer_id");

        auto body_result =
            std::find_if(result_nodes.begin(), result_nodes.end(), [&](std::shared_ptr<ngraph::op::Result>& result) {
                return result->get_friendly_name() == layer_idx_to_name[body_result_index];
            });

        if (body_result == result_nodes.end()) {
            THROW_IE_EXCEPTION << "PortMap output parsing error. Body result with id = " << body_result_index
                               << " not found.";
        }

        // if axis is set, then concatenation is enabled. Create ngraph::TensorIterator::ConcatOutput.
        if (!axis_attr.empty()) {
            int64_t axis = GetInt64Attr(_output, "axis");
            int64_t start = GetInt64Attr(_output, "start", 0);
            int64_t stride = GetInt64Attr(_output, "stride", 1);
            int64_t end = GetInt64Attr(_output, "end", -1);
            int64_t part_size = GetInt64Attr(_output, "part_size", 1);
            subgraph_op->get_concatenated_slices(*body_result, start, stride, part_size, end, axis);

            if (!is_sliced_input_exists) {
                if (auto ti = std::dynamic_pointer_cast<ngraph::op::TensorIterator>(subgraph_op))
                    // for Loop op we just skip this call
                    if (ti)
                        ti->set_num_iterations((std::abs(end - start)) / part_size);
            }
        } else if (purpose == "execution_condition") {
            auto loop = std::dynamic_pointer_cast<ngraph::opset5::Loop>(subgraph_op);
            if (!loop)
                THROW_IE_EXCEPTION << "PortMap output parsing error. Purpose attribute is available only for Loop operation.";
            loop->set_special_body_ports(ngraph::opset5::Loop::SpecialBodyPorts{loop->get_special_body_ports().current_iteration_input_idx,
                                                                                ngraph_function->get_result_index(*body_result)});
            // if external_port_id < 0,
            // it means that this body result isn't connected to the Loop output and is used only for internal needs.
            if (output.first >= 0) {
                subgraph_op->get_iter_value(*body_result, -1);
            }
        } else {
            // otherwise create ngraph::TensorIterator::BodyOutput. -1 means last iteration.
            subgraph_op->get_iter_value(*body_result, -1);
        }
    }

    subgraph_op->validate_and_infer_types();
    return subgraph_op;
}


// TensorIterator layer
template <>
std::shared_ptr<ngraph::Node> V10Parser::LayerCreator<ngraph::op::TensorIterator>::createLayer(
        const ngraph::OutputVector& inputs, const pugi::xml_node& node, const Blob::CPtr& weights,
        const GenericLayerParams& layerParsePrms) {
    auto ti = std::make_shared<ngraph::op::TensorIterator>();
    return fillSubGraphLayer(inputs, node, weights, layerParsePrms, ti);
    }

// Loop layer
template <>
std::shared_ptr<ngraph::Node> V10Parser::LayerCreator<ngraph::opset5::Loop>::createLayer(
        const ngraph::OutputVector& inputs, const pugi::xml_node& node, const Blob::CPtr& weights,
        const GenericLayerParams& layerParsePrms) {
    auto loop = std::make_shared<ngraph::opset5::Loop>(inputs[0], inputs[1]);
    return fillSubGraphLayer(inputs, node, weights, layerParsePrms, loop);
}

// LSTMCell layer
template <>
std::shared_ptr<ngraph::Node> V10Parser::LayerCreator<ngraph::op::v0::LSTMCell>::createLayer(
    const ngraph::OutputVector& inputs, const pugi::xml_node& node, const Blob::CPtr& weights,
    const GenericLayerParams& layerParsePrms) {
    checkParameters(inputs, layerParsePrms, 6);
    pugi::xml_node dn = node.child("data");
    if (dn.empty())
        THROW_IE_EXCEPTION << "Cannot read parameter for " << getType() << " layer with name: " << layerParsePrms.name;

    std::vector<std::string> activations = getParameters<std::string>(dn, "activations", {"sigmoid", "tanh", "tanh"});
    std::vector<float> activations_alpha = getParameters<float>(dn, "activations_alpha", {});
    std::vector<float> activations_beta = getParameters<float>(dn, "activations_beta", {});
    float clip = GetFloatAttr(dn, "clip", 0.f);
    return std::make_shared<ngraph::op::v0::LSTMCell>(inputs[0], inputs[1], inputs[2], inputs[3], inputs[4], inputs[5],
                                                  GetUInt64Attr(dn, "hidden_size"), ngraph::op::LSTMWeightsFormat::IFCO,
                                                  activations, activations_alpha, activations_beta, clip);
}

// SquaredDifference layer
template <>
std::shared_ptr<ngraph::Node> V10Parser::LayerCreator<ngraph::op::SquaredDifference>::createLayer(
        const ngraph::OutputVector& inputs, const pugi::xml_node& node, const Blob::CPtr& weights,
        const GenericLayerParams& layerParsePrms) {
    checkParameters(inputs, layerParsePrms, 2);
    return std::make_shared<ngraph::op::SquaredDifference>(inputs[0], inputs[1]);
}

// GreaterEqual layer
template <>
std::shared_ptr<ngraph::Node> V10Parser::LayerCreator<ngraph::op::v1::GreaterEqual>::createLayer(
        const ngraph::OutputVector& inputs, const pugi::xml_node& node, const Blob::CPtr& weights,
        const GenericLayerParams& layerParsePrms) {
    checkParameters(inputs, layerParsePrms, 2);
    return std::make_shared<ngraph::op::v1::GreaterEqual>(inputs[0], inputs[1]);
}

// LessEqual layer
template <>
std::shared_ptr<ngraph::Node> V10Parser::LayerCreator<ngraph::op::v1::LessEqual>::createLayer(
        const ngraph::OutputVector& inputs, const pugi::xml_node& node, const Blob::CPtr& weights,
        const GenericLayerParams& layerParsePrms) {
    checkParameters(inputs, layerParsePrms, 2);
    return std::make_shared<ngraph::op::v1::LessEqual>(inputs[0], inputs[1]);
}

// Equal layer
template <>
std::shared_ptr<ngraph::Node> V10Parser::LayerCreator<ngraph::op::v1::Equal>::createLayer(
        const ngraph::OutputVector& inputs, const pugi::xml_node& node, const Blob::CPtr& weights,
        const GenericLayerParams& layerParsePrms) {
    checkParameters(inputs, layerParsePrms, 2);
    return std::make_shared<ngraph::op::v1::Equal>(inputs[0], inputs[1]);
}

// VariadicSplit layer
template <>
std::shared_ptr<ngraph::Node> V10Parser::LayerCreator<ngraph::op::VariadicSplit>::createLayer(
        const ngraph::OutputVector& inputs, const pugi::xml_node& node, const Blob::CPtr& weights,
        const GenericLayerParams& layerParsePrms) {
    checkParameters(inputs, layerParsePrms, 3);
    return std::make_shared<ngraph::op::VariadicSplit>(inputs[0], inputs[1], inputs[2]);
}

// DepthToSpace layer
template <>
std::shared_ptr<ngraph::Node> V10Parser::LayerCreator<ngraph::op::DepthToSpace>::createLayer(
        const ngraph::OutputVector& inputs, const pugi::xml_node& node, const Blob::CPtr& weights,
        const GenericLayerParams& layerParsePrms) {
    checkParameters(inputs, layerParsePrms, 1);
    pugi::xml_node dn = node.child("data");

    if (dn.empty())
        THROW_IE_EXCEPTION << "Cannot read parameter for " << getType() << " layer with name: " << layerParsePrms.name;

    return std::make_shared<ngraph::op::DepthToSpace>(inputs[0], GetStrAttr(dn, "mode"), GetIntAttr(dn, "block_size", 1));
}

// Result layer
template <>
std::shared_ptr<ngraph::Node> V10Parser::LayerCreator<ngraph::op::Result>::createLayer(
    const ngraph::OutputVector& inputs, const pugi::xml_node& node, const Blob::CPtr& weights,
    const GenericLayerParams& layerParsePrms) {
    checkParameters(inputs, layerParsePrms, 1);
    return std::make_shared<ngraph::op::Result>(inputs[0]);
}

// RegionYolo layer
template <>
std::shared_ptr<ngraph::Node> V10Parser::LayerCreator<ngraph::op::RegionYolo>::createLayer(
    const ngraph::OutputVector& inputs, const pugi::xml_node& node, const Blob::CPtr& weights,
    const GenericLayerParams& layerParsePrms) {
    checkParameters(inputs, layerParsePrms, 1);
    pugi::xml_node dn = node.child("data");

    if (dn.empty())
        THROW_IE_EXCEPTION << "Cannot read parameter for " << getType() << " layer with name: " << layerParsePrms.name;

    auto axis = GetIntAttr(dn, "axis");
    auto classes = GetUIntAttr(dn, "classes");
    auto coords = GetUIntAttr(dn, "coords");
    auto do_softmax = GetIntAttr(dn, "do_softmax");
    auto end_axis = GetIntAttr(dn, "end_axis");
    auto num = GetUIntAttr(dn, "num");
    auto mask = getParameters<int64_t>(dn, "mask", {});
    auto anchors = getParameters<float>(dn, "anchors", {});

    return std::make_shared<ngraph::op::RegionYolo>(inputs[0], coords, classes, num, do_softmax,
                                                    mask, axis, end_axis, anchors);
}

// ReorgYolo layer
template <>
std::shared_ptr<ngraph::Node> V10Parser::LayerCreator<ngraph::op::ReorgYolo>::createLayer(
    const ngraph::OutputVector& inputs, const pugi::xml_node& node, const Blob::CPtr& weights,
    const GenericLayerParams& layerParsePrms) {
    checkParameters(inputs, layerParsePrms, 1);
    pugi::xml_node dn = node.child("data");

    if (dn.empty())
        THROW_IE_EXCEPTION << "Cannot read parameter for " << getType() << " layer with name: " << layerParsePrms.name;

    auto stride = GetUIntAttr(dn, "stride");
    return std::make_shared<ngraph::op::ReorgYolo>(inputs[0], ngraph::Strides {stride});
}

// PSROIPooling layer
template <>
std::shared_ptr<ngraph::Node> V10Parser::LayerCreator<ngraph::op::PSROIPooling>::createLayer(
    const ngraph::OutputVector& inputs, const pugi::xml_node& node, const Blob::CPtr& weights,
    const GenericLayerParams& layerParsePrms) {
    checkParameters(inputs, layerParsePrms, 2);
    pugi::xml_node dn = node.child("data");

    if (dn.empty())
        THROW_IE_EXCEPTION << "Cannot read parameter for " << getType() << " layer with name: " << layerParsePrms.name;

    auto output_dim = GetIntAttr(dn, "output_dim");
    auto group_size = GetIntAttr(dn, "group_size", 1);
    auto spatial_bins_x = GetIntAttr(dn, "spatial_bins_x", 1);
    auto spatial_bins_y = GetIntAttr(dn, "spatial_bins_y", 1);
    auto spatial_scale = GetFloatAttr(dn, "spatial_scale");
    auto mode = GetStrAttr(dn, "mode", "average");

    return std::make_shared<ngraph::op::PSROIPooling>(inputs[0], inputs[1],
                                                      output_dim, group_size, spatial_scale, spatial_bins_x,
                                                      spatial_bins_y, mode);
}

// LogicalAnd layer
template <>
std::shared_ptr<ngraph::Node> V10Parser::LayerCreator<ngraph::op::v1::LogicalAnd>::createLayer(
    const ngraph::OutputVector & inputs, const pugi::xml_node& node, const Blob::CPtr& weights,
    const GenericLayerParams& layerParsePrms) {
    checkParameters(inputs, layerParsePrms, 2);
    return std::make_shared<ngraph::op::v1::LogicalAnd>(inputs[0], inputs[1]);
}

// LogicalOr layer
template <>
std::shared_ptr<ngraph::Node> V10Parser::LayerCreator<ngraph::op::v1::LogicalOr>::createLayer(
    const ngraph::OutputVector & inputs, const pugi::xml_node& node, const Blob::CPtr& weights,
    const GenericLayerParams& layerParsePrms) {
    checkParameters(inputs, layerParsePrms, 2);
    return std::make_shared<ngraph::op::v1::LogicalOr>(inputs[0], inputs[1]);
}

// LogicalXor layer
template <>
std::shared_ptr<ngraph::Node> V10Parser::LayerCreator<ngraph::op::v1::LogicalXor>::createLayer(
    const ngraph::OutputVector & inputs, const pugi::xml_node& node, const Blob::CPtr& weights,
    const GenericLayerParams& layerParsePrms) {
    checkParameters(inputs, layerParsePrms, 2);
    return std::make_shared<ngraph::op::v1::LogicalXor>(inputs[0], inputs[1]);
}

// LogicalNot layer
template <>
std::shared_ptr<ngraph::Node> V10Parser::LayerCreator<ngraph::op::v1::LogicalNot>::createLayer(
    const ngraph::OutputVector & inputs, const pugi::xml_node& node, const Blob::CPtr& weights,
    const GenericLayerParams& layerParsePrms) {
    checkParameters(inputs, layerParsePrms, 1);
    return std::make_shared<ngraph::op::v1::LogicalNot>(inputs[0]);
}

// Constant layer
template <>
std::shared_ptr<ngraph::Node> V10Parser::LayerCreator<ngraph::op::v0::Constant>::createLayer(
    const ngraph::OutputVector & inputs, const pugi::xml_node& node, const Blob::CPtr& weights,
    const GenericLayerParams& layerParsePrms) {
    pugi::xml_node dn = node.child("data");

    if (dn.empty())
        THROW_IE_EXCEPTION << "Cannot read parameter for " << getType() << " layer with name: " << layerParsePrms.name;

    std::vector<size_t> shape = getParameters<size_t>(dn, "shape");
    std::string el_type_str = GetStrAttr(dn, "element_type");

    ngraph::element::Type el_type = details::convertPrecision(el_type_str);

    size_t offset = GetUInt64Attr(dn, "offset");
    size_t size = GetUInt64Attr(dn, "size");

    size_t length = weights->byteSize();
    if (!length)
        THROW_IE_EXCEPTION << "Empty weights data in bin file or bin file cannot be found!";
    if (length < offset + size)
        THROW_IE_EXCEPTION << "Incorrect weights in bin file!";
    if (size < std::ceil(ngraph::shape_size(shape) * el_type.bitwidth() / 8.f))
        THROW_IE_EXCEPTION << "Attribute and shape size are inconsistent for Constant op: " << layerParsePrms.name;

    char* data = weights->cbuffer().as<char*>() + offset;

    using SharedBuffer = ngraph::runtime::SharedBuffer<const Blob::CPtr>;

    auto buffer = std::make_shared<SharedBuffer>(data, size, weights);
    return std::make_shared<ngraph::op::Constant>(el_type, shape, buffer);
}

}  // namespace InferenceEngine<|MERGE_RESOLUTION|>--- conflicted
+++ resolved
@@ -620,25 +620,6 @@
                                                     const pugi::xml_node& node,
                                                     const Blob::CPtr& weights,
                                                     const GenericLayerParams& params) {
-<<<<<<< HEAD
-    static std::vector<std::shared_ptr<LayerBaseCreator>> creators = {
-        std::make_shared<LayerCreator<ngraph::op::v1::GreaterEqual>>("GreaterEqual"),
-        std::make_shared<LayerCreator<ngraph::op::SquaredDifference>>("SquaredDifference"),
-        std::make_shared<LayerCreator<ngraph::op::v1::LessEqual>>("LessEqual"),
-        std::make_shared<LayerCreator<ngraph::op::v1::Equal>>("Equal"),
-        std::make_shared<LayerCreator<ngraph::op::v0::LSTMCell>>("LSTMCell"),
-        std::make_shared<LayerCreator<ngraph::op::ReorgYolo>>("ReorgYolo"),
-        std::make_shared<LayerCreator<ngraph::op::RegionYolo>>("RegionYolo"),
-        std::make_shared<LayerCreator<ngraph::op::Result>>("Result"),
-        std::make_shared<LayerCreator<ngraph::op::PSROIPooling>>("PSROIPooling"),
-        std::make_shared<LayerCreator<ngraph::op::VariadicSplit>>("VariadicSplit"),
-        std::make_shared<LayerCreator<ngraph::opset5::Loop>>("Loop"),
-        std::make_shared<LayerCreator<ngraph::op::v1::LogicalAnd>>("LogicalAnd"),
-        std::make_shared<LayerCreator<ngraph::op::v1::LogicalOr>>("LogicalOr"),
-        std::make_shared<LayerCreator<ngraph::op::v1::LogicalXor>>("LogicalXor"),
-        std::make_shared<LayerCreator<ngraph::op::v1::LogicalNot>>("LogicalNot"),
-        std::make_shared<LayerCreator<ngraph::op::v0::Constant>>("Const"),
-=======
     static const InferenceEngine::details::caseless_unordered_map<std::string, std::shared_ptr<LayerBaseCreator>> creators = {
         { "GreaterEqual", std::make_shared<LayerCreator<ngraph::op::v1::GreaterEqual>>("GreaterEqual") },
         { "SquaredDifference", std::make_shared<LayerCreator<ngraph::op::SquaredDifference>>("SquaredDifference") },
@@ -655,7 +636,7 @@
         { "LogicalOr", std::make_shared<LayerCreator<ngraph::op::v1::LogicalOr>>("LogicalOr") },
         { "LogicalXor", std::make_shared<LayerCreator<ngraph::op::v1::LogicalXor>>("LogicalXor") },
         { "LogicalNot", std::make_shared<LayerCreator<ngraph::op::v1::LogicalNot>>("LogicalNot") },
->>>>>>> fa41a799
+        { "LogicalNot", std::make_shared<LayerCreator<ngraph::op::v0::Constant>>("Const") },
     };
 
     // Check that operation in default opsets
